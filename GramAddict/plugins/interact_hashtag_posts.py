import logging
from functools import partial
from random import seed, shuffle

from colorama import Style
from GramAddict.core.decorators import run_safely
from GramAddict.core.filter import Filter
from GramAddict.core.interaction import (
    _on_interaction,
    _on_like,
    _on_watch,
    interact_with_user,
    is_follow_limit_reached_for_source,
)
from GramAddict.core.plugin_loader import Plugin
from GramAddict.core.storage import FollowingStatus
from GramAddict.core.utils import get_value, random_sleep, detect_block
from GramAddict.core.views import (
    TabBarView,
    HashTagView,
    PostsViewList,
    SwipeTo,
    LikeMode,
    Owner,
    UniversalActions,
)

logger = logging.getLogger(__name__)

# Script Initialization
seed()


class InteractHashtagLikers(Plugin):
    """Handles the functionality of interacting with a hashtags post owners"""

    def __init__(self):
        super().__init__()
        self.description = (
            "Handles the functionality of interacting with a hashtags post owners"
        )
        self.arguments = [
            {
                "arg": "--hashtag-posts-recent",
                "nargs": "+",
                "help": "interact to hashtag post owners in recent tab",
                "metavar": ("hashtag1", "hashtag2"),
                "default": None,
                "operation": True,
            },
            {
                "arg": "--hashtag-posts-top",
                "nargs": "+",
                "help": "interact to hashtag post owners in top tab",
                "metavar": ("hashtag1", "hashtag2"),
                "default": None,
                "operation": True,
            },
            {
                "arg": "--interact-percentage",
                "nargs": None,
                "help": "chance to interact with user/hashtag when applicable (currently in hashtag-posts-recent/top)",
                "metavar": "50",
                "default": "50",
            },
        ]

    def run(self, device, configs, storage, sessions, plugin):
        class State:
            def __init__(self):
                pass

            is_job_completed = False

        self.device_id = configs.args.device
        self.sessions = sessions
        self.session_state = sessions[-1]
        self.args = configs.args
        profile_filter = Filter()
        self.current_mode = plugin

        # IMPORTANT: in each job we assume being on the top of the Profile tab already
        sources = [
            source
            for source in (
                self.args.hashtag_posts_top
                if self.current_mode == "hashtag-posts-top"
                else self.args.hashtag_posts_recent
            )
        ]
        shuffle(sources)

        for source in sources:
            limit_reached = self.session_state.check_limit(
                self.args, limit_type=self.session_state.Limit.LIKES
            ) and self.session_state.check_limit(
                self.args, limit_type=self.session_state.Limit.FOLLOWS
            )

            self.state = State()
            if source[0] != "#":
                source = "#" + source
            logger.info(f"Handle {source}", extra={"color": f"{Style.BRIGHT}"})

            on_interaction = partial(
                _on_interaction,
                likes_limit=int(self.args.total_likes_limit),
                source=source,
                interactions_limit=get_value(
                    self.args.interactions_count, "Interactions count: {}", 70
                ),
                sessions=self.sessions,
                session_state=self.session_state,
                args=self.args,
            )

            on_like = partial(
                _on_like, sessions=self.sessions, session_state=self.session_state
            )

            on_watch = partial(
                _on_watch, sessions=self.sessions, session_state=self.session_state
            )

            if self.args.stories_count != "0":
                stories_percentage = get_value(
                    self.args.stories_percentage, "Chance of watching stories: {}%", 40
                )
            else:
                stories_percentage = 0

            @run_safely(
                device=device,
                device_id=self.device_id,
                sessions=self.sessions,
                session_state=self.session_state,
            )
            def job():
                self.handle_hashtag(
                    device,
                    source,
                    self.args.likes_count,
                    self.args.stories_count,
                    stories_percentage,
                    int(self.args.follow_percentage),
                    int(self.args.follow_limit) if self.args.follow_limit else None,
                    int(self.args.interact_percentage),
<<<<<<< HEAD
                    self.args.scraping,
=======
>>>>>>> b2d47fb0
                    plugin,
                    storage,
                    profile_filter,
                    on_like,
                    on_watch,
                    on_interaction,
                )
                self.state.is_job_completed = True

            while not self.state.is_job_completed and not limit_reached:
                job()

            if limit_reached:
                logger.info("Likes and follows limit reached.")
                self.session_state.check_limit(
                    self.args, limit_type=self.session_state.Limit.ALL, output=True
                )
                break

    def handle_hashtag(
        self,
        device,
        hashtag,
        likes_count,
        stories_count,
        stories_percentage,
        follow_percentage,
        follow_limit,
        interact_percentage,
<<<<<<< HEAD
        scraping_file,
=======
>>>>>>> b2d47fb0
        current_job,
        storage,
        profile_filter,
        on_like,
        on_watch,
        on_interaction,
    ):
        interaction = partial(
            interact_with_user,
            my_username=self.session_state.my_username,
            likes_count=likes_count,
            stories_count=stories_count,
            stories_percentage=stories_percentage,
            follow_percentage=follow_percentage,
            on_like=on_like,
            on_watch=on_watch,
            profile_filter=profile_filter,
            args=self.args,
            session_state=self.session_state,
            scraping_file=scraping_file,
            current_mode=self.current_mode,
        )

        is_follow_limit_reached = partial(
            is_follow_limit_reached_for_source,
            follow_limit=follow_limit,
            source=hashtag,
            session_state=self.session_state,
        )
        search_view = TabBarView(device).navigateToSearch()
        if not search_view.navigateToHashtag(hashtag):
            return
        if current_job == "hashtag-posts-recent":
            logger.info("Switching to Recent tab")
            HashTagView(device)._getRecentTab().click()
            random_sleep(5, 10)
        if HashTagView(device)._check_if_no_posts():
            UniversalActions(device)._reload_page()
            random_sleep(4, 8)

        logger.info("Opening the first result")

        result_view = HashTagView(device)._getRecyclerView()
        HashTagView(device)._getFistImageView(result_view).click()
        random_sleep()

        def interact():
            can_follow = not is_follow_limit_reached() and (
                storage.get_following_status(username) == FollowingStatus.NONE
                or storage.get_following_status(username) == FollowingStatus.NOT_IN_LIST
            )

            interaction_succeed, followed = interaction(
                device, username=username, can_follow=can_follow
            )
            storage.add_interacted_user(username, followed=followed)
            can_continue = on_interaction(
                succeed=interaction_succeed, followed=followed
            )
            if not can_continue:
                return False
            else:
                return True

        def random_choice():
            from random import randint

            random_number = randint(1, 100)
            if interact_percentage > random_number:
                return True
            else:
                return False

        post_description = ""
        nr_same_post = 0
        nr_same_posts_max = 3
        while True:
            flag, post_description = PostsViewList(device)._check_if_last_post(
                post_description
            )
            if flag:
                nr_same_post += 1
                logger.info(
                    f"Warning: {nr_same_post}/{nr_same_posts_max} repeated posts."
                )
                if nr_same_post == nr_same_posts_max:
                    logger.info(
                        f"Scrolled through {nr_same_posts_max} posts with same description and author. Finish."
                    )
                    break
            else:
                nr_same_post = 0
            if random_choice():
                username = PostsViewList(device)._post_owner(Owner.GET_NAME)[:-3]
                if storage.is_user_in_blacklist(username):
                    logger.info(f"@{username} is in blacklist. Skip.")
                elif storage.check_user_was_interacted(username):
                    logger.info(f"@{username}: already interacted. Skip.")
                else:
                    logger.info(f"@{username}: interact")
                    PostsViewList(device)._like_in_post_view(LikeMode.DOUBLE_CLICK)
                    detect_block(device)
                    if not PostsViewList(device)._check_if_liked():
                        PostsViewList(device)._like_in_post_view(LikeMode.SINGLE_CLICK)
                        detect_block(device)
                    random_sleep(1, 2)
                    if PostsViewList(device)._post_owner(Owner.OPEN):
                        if not interact():
                            break
                        device.back()

            PostsViewList(device).swipe_to_fit_posts(SwipeTo.HALF_PHOTO)
            random_sleep(0, 1)
            PostsViewList(device).swipe_to_fit_posts(SwipeTo.NEXT_POST)
            random_sleep()
            continue<|MERGE_RESOLUTION|>--- conflicted
+++ resolved
@@ -145,10 +145,7 @@
                     int(self.args.follow_percentage),
                     int(self.args.follow_limit) if self.args.follow_limit else None,
                     int(self.args.interact_percentage),
-<<<<<<< HEAD
                     self.args.scraping,
-=======
->>>>>>> b2d47fb0
                     plugin,
                     storage,
                     profile_filter,
@@ -178,10 +175,7 @@
         follow_percentage,
         follow_limit,
         interact_percentage,
-<<<<<<< HEAD
         scraping_file,
-=======
->>>>>>> b2d47fb0
         current_job,
         storage,
         profile_filter,
