--- conflicted
+++ resolved
@@ -248,28 +248,20 @@
                 storage.get_following_status(username) == FollowingStatus.NONE
                 or storage.get_following_status(username) == FollowingStatus.NOT_IN_LIST
             )
-
-<<<<<<< HEAD
-            interaction_succeed, followed, scraped = interaction(
-                device,
-                username=username,
-                can_follow=can_follow,
-            )
-            storage.add_interacted_user(username, followed=followed, scraped=scraped)
-=======
             (
                 interaction_succeed,
                 followed,
+                scraped,
                 number_of_liked,
                 number_of_watched,
             ) = interaction(device, username=username, can_follow=can_follow)
             add_interacted_user(
                 username,
                 followed=followed,
+                scraped=scraped,
                 liked=number_of_liked,
                 watched=number_of_watched,
             )
->>>>>>> 21cdd586
             can_continue = on_interaction(
                 succeed=interaction_succeed, followed=followed, scraped=scraped
             )
