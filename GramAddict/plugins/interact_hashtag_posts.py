--- conflicted
+++ resolved
@@ -190,115 +190,6 @@
             source=hashtag,
             session_state=self.session_state,
         )
-<<<<<<< HEAD
-
-        add_interacted_user = partial(
-            storage.add_interacted_user,
-            session_id=self.session_state.id,
-            job_name=current_job,
-            target=hashtag,
-        )
-
-        search_view = TabBarView(device).navigateToSearch()
-        if not search_view.navigateToHashtag(hashtag):
-            return
-
-        if current_job == "hashtag-posts-recent":
-            logger.info("Switching to Recent tab")
-            recent_tab = HashTagView(device)._getRecentTab()
-            if recent_tab.exists() is True:
-                recent_tab.click()
-            else:
-                inform_body = HashTagView(device)._getInformBody()
-                if inform_body.exists():
-                    logger.info(inform_body.get_text())
-                    return
-            random_sleep(5, 10)
-
-        if HashTagView(device)._check_if_no_posts():
-            UniversalActions(device)._reload_page()
-            random_sleep(4, 8)
-
-        logger.info("Opening the first result")
-
-        result_view = HashTagView(device)._getRecyclerView()
-        HashTagView(device)._getFistImageView(result_view).click()
-        random_sleep()
-
-        def interact():
-            can_follow = not is_follow_limit_reached() and (
-                storage.get_following_status(username) == FollowingStatus.NONE
-                or storage.get_following_status(username) == FollowingStatus.NOT_IN_LIST
-            )
-
-            (
-                interaction_succeed,
-                followed,
-                number_of_liked,
-                number_of_watched,
-            ) = interaction(device, username=username, can_follow=can_follow)
-            add_interacted_user(
-                username,
-                followed=followed,
-                liked=number_of_liked,
-                watched=number_of_watched,
-            )
-            can_continue = on_interaction(
-                succeed=interaction_succeed, followed=followed
-            )
-            if not can_continue:
-                return False
-            else:
-                return True
-
-        def random_choice():
-            from random import randint
-
-            random_number = randint(1, 100)
-            if interact_percentage > random_number:
-                return True
-            else:
-                return False
-
-        post_description = ""
-        nr_same_post = 0
-        nr_same_posts_max = 3
-        while True:
-            flag, post_description = PostsViewList(device)._check_if_last_post(
-                post_description
-            )
-            if flag:
-                nr_same_post += 1
-                logger.info(
-                    f"Warning: {nr_same_post}/{nr_same_posts_max} repeated posts."
-                )
-                if nr_same_post == nr_same_posts_max:
-                    logger.info(
-                        f"Scrolled through {nr_same_posts_max} posts with same description and author. Finish."
-                    )
-                    break
-            else:
-                nr_same_post = 0
-            if random_choice():
-                username = PostsViewList(device)._post_owner(Owner.GET_NAME)[:-3]
-                if storage.is_user_in_blacklist(username):
-                    logger.info(f"@{username} is in blacklist. Skip.")
-                elif storage.check_user_was_interacted(username):
-                    logger.info(f"@{username}: already interacted. Skip.")
-                else:
-                    logger.info(f"@{username}: interact")
-                    PostsViewList(device)._like_in_post_view(LikeMode.DOUBLE_CLICK)
-                    detect_block(device)
-                    if not PostsViewList(device)._check_if_liked():
-                        PostsViewList(device)._like_in_post_view(LikeMode.SINGLE_CLICK)
-                        detect_block(device)
-                    random_sleep(1, 2)
-                    if PostsViewList(device)._post_owner(Owner.OPEN):
-                        if not interact():
-                            break
-                        device.back()
-=======
->>>>>>> fe63fc0d
 
         handle_posts(
             device,
