"""
This is a very hacky test plugin for interacting with a single specific user

DO NOT use this if you aren't testing something that requires a specific user test

It does the following:
- Like photo(s)
- Follow based on percentage
- Unfollow

NOTICE: The unfollow code is local to here because unfollow would need to be steeply refactored for it to work
"""

import logging
from functools import partial
from random import seed, shuffle
from GramAddict.core.decorators import run_safely
from GramAddict.core.device_facade import DeviceFacade
from GramAddict.core.filter import Filter
from GramAddict.core.interaction import (
    _on_interaction,
    _on_like,
    _on_watch,
    interact_with_user,
    is_follow_limit_reached_for_source,
)
from GramAddict.core.plugin_loader import Plugin
from GramAddict.core.resources import ClassName, ResourceID as resources
from GramAddict.core.storage import FollowingStatus
from GramAddict.core.utils import get_value, random_sleep, save_crash
from GramAddict.core.views import TabBarView

logger = logging.getLogger(__name__)


FOLLOWING_REGEX = "^Following|^Requested"
UNFOLLOW_REGEX = "^Unfollow"


# Script Initialization
seed()


class ForceIteract(Plugin):
    """Force interact with user - mostly for testing"""

    def __init__(self):
        super().__init__()
        self.description = "Force interact with user - mostly for testing"
        self.arguments = [
            {
                "arg": "--force-interact",
                "nargs": "+",
                "help": "force interact with user - mostly for testing",
                "metavar": ("username1", "username2"),
                "default": None,
                "operation": True,
            }
        ]

    def run(self, device, configs, storage, sessions, plugin):
        class State:
            def __init__(self):
                pass

            is_job_completed = False

        self.args = configs.args
        self.device_id = configs.args.device
        self.state = None
        self.sessions = sessions
        self.session_state = sessions[-1]
        self.ResourceID = resources(self.args.app_id)
        profile_filter = Filter(storage)
        self.current_mode = plugin

        # IMPORTANT: in each job we assume being on the top of the Profile tab already
        sources = [source for source in self.args.force_interact]
        shuffle(sources)

        for source in sources:
            self.state = State()
            is_myself = source[1:] == self.session_state.my_username
            its_you = is_myself and " (it's you)" or ""
            logger.info(f"Handle {source} {its_you}")

            on_interaction = partial(
                _on_interaction,
                likes_limit=int(self.args.total_likes_limit),
                source=source,
                interactions_limit=get_value(
                    self.args.interactions_count, "Interactions count: {}", 70
                ),
                sessions=self.sessions,
                session_state=self.session_state,
                args=self.args,
            )

            on_like = partial(
                _on_like, sessions=self.sessions, session_state=self.session_state
            )

            on_watch = partial(
                _on_watch, sessions=self.sessions, session_state=self.session_state
            )

            if args.stories_count != "0":
                stories_percentage = get_value(
                    self.args.stories_percentage, "Chance of watching stories: {}%", 40
                )
            else:
                stories_percentage = 0

            @run_safely(
                device=device,
                device_id=self.device_id,
                sessions=self.sessions,
                session_state=self.session_state,
                screen_record=self.args.screen_record,
            )
            def job():
                self.handle_blogger(
                    device,
                    source[1:] if "@" in source else source,
                    self.args.likes_count,
                    self.args.stories_count,
                    stories_percentage,
<<<<<<< HEAD
                    int(self.args.follow_percentage),
                    int(self.args.follow_limit) if self.args.follow_limit else None,
                    self.args.scrape_to_file,
=======
                    int(args.follow_percentage),
                    int(args.follow_limit) if args.follow_limit else None,
                    int(self.args.comment_percentage),
                    plugin,
>>>>>>> 21cdd586
                    storage,
                    profile_filter,
                    on_like,
                    on_watch,
                    on_interaction,
                )
                self.state.is_job_completed = True

            while not self.state.is_job_completed:
                job()

    def handle_blogger(
        self,
        device,
        username,
        likes_count,
        stories_count,
        stories_percentage,
        follow_percentage,
        follow_limit,
<<<<<<< HEAD
        scraping_file,
=======
        comment_percentage,
        current_job,
>>>>>>> 21cdd586
        storage,
        profile_filter,
        on_like,
        on_watch,
        on_interaction,
    ):
        is_myself = username == self.session_state.my_username
        interaction = partial(
            interact_with_user,
            my_username=self.session_state.my_username,
            likes_count=likes_count,
            stories_count=stories_count,
            stories_percentage=stories_percentage,
            follow_percentage=follow_percentage,
            comment_percentage=comment_percentage,
            on_like=on_like,
            on_watch=on_watch,
            profile_filter=profile_filter,
            args=self.args,
            session_state=self.session_state,
            scraping_file=scraping_file,
            current_mode=self.current_mode,
        )
        is_follow_limit_reached = partial(
            is_follow_limit_reached_for_source,
            follow_limit=follow_limit,
            source=username,
            session_state=self.session_state,
        )

        if not self.open_user(device, username):
            return

        can_follow = (
            not is_myself
            and not is_follow_limit_reached()
            and (
                storage.get_following_status(username) == FollowingStatus.NONE
                or storage.get_following_status(username) == FollowingStatus.NOT_IN_LIST
            )
        )

<<<<<<< HEAD
        interaction_succeed, followed, scraped = interaction(
            device, username=username, can_follow=can_follow
        )
        storage.add_interacted_user(username, followed=followed, scraped=scraped)
        can_continue = on_interaction(succeed=interaction_succeed, followed=followed, scraped=scraped)
=======
        interaction_succeed, followed, number_of_liked, number_of_watched = interaction(
            device, username=username, can_follow=can_follow
        )
        storage.add_interacted_user(
            username,
            self.session_state.id,
            followed=followed,
            liked=number_of_liked,
            watched=number_of_watched,
            job_name=current_job
            target=username
        )
        can_continue = on_interaction(succeed=interaction_succeed, followed=followed)
>>>>>>> 21cdd586

        logger.info("Unfollow @" + username)
        attempts = 0

        unfollow_button = None
        attempts = 2
        for _ in range(attempts)
            unfollow_button = device.find(
                classNameMatches=ClassName.BUTTON,
                clickable=True,
                textMatches=FOLLOWING_REGEX,
            )
            if unfollow_button.exists():
                break
            scrollable = device.find(
                classNameMatches=ClassName.VIEW_PAGER
            )
            scrollable.scroll(DeviceFacade.Direction.TOP)

        if not unfollow_button or not unfollow_button.exists():
            logger.error("Cannot find Following button.")
            save_crash(device)

        unfollow_button.click()

        confirm_unfollow_button = device.find(
            resourceId=self.ResourceID.FOLLOW_SHEET_UNFOLLOW_ROW,
            className=ClassName.TEXT_VIEW,
        )
        if not confirm_unfollow_button.exists():
            logger.error("Cannot confirm unfollow.")
            save_crash(device)
            device.back()
            return False
        confirm_unfollow_button.click()

        # Check if private account confirmation
        private_unfollow_button = device.find(
            classNameMatches=ClassName.BUTTON_OR_TEXTVIEW_REGEX,
            textMatches=UNFOLLOW_REGEX,
        )

        if private_unfollow_button.exists():
            private_unfollow_button.click()

        return

    def open_user(self, device, username):
        search_view = TabBarView(device).navigateToSearch()
        profile_view = search_view.navigateToUsername(username, True)
        random_sleep()
        if not profile_view:
            return False

        return True<|MERGE_RESOLUTION|>--- conflicted
+++ resolved
@@ -125,16 +125,11 @@
                     self.args.likes_count,
                     self.args.stories_count,
                     stories_percentage,
-<<<<<<< HEAD
                     int(self.args.follow_percentage),
-                    int(self.args.follow_limit) if self.args.follow_limit else None,
+                    int(args.follow_limit) if args.follow_limit else None,
                     self.args.scrape_to_file,
-=======
-                    int(args.follow_percentage),
-                    int(args.follow_limit) if args.follow_limit else None,
                     int(self.args.comment_percentage),
                     plugin,
->>>>>>> 21cdd586
                     storage,
                     profile_filter,
                     on_like,
@@ -155,12 +150,9 @@
         stories_percentage,
         follow_percentage,
         follow_limit,
-<<<<<<< HEAD
         scraping_file,
-=======
         comment_percentage,
         current_job,
->>>>>>> 21cdd586
         storage,
         profile_filter,
         on_like,
@@ -203,13 +195,7 @@
             )
         )
 
-<<<<<<< HEAD
-        interaction_succeed, followed, scraped = interaction(
-            device, username=username, can_follow=can_follow
-        )
-        storage.add_interacted_user(username, followed=followed, scraped=scraped)
-        can_continue = on_interaction(succeed=interaction_succeed, followed=followed, scraped=scraped)
-=======
+
         interaction_succeed, followed, number_of_liked, number_of_watched = interaction(
             device, username=username, can_follow=can_follow
         )
@@ -217,13 +203,13 @@
             username,
             self.session_state.id,
             followed=followed,
+            scraped=scraped
             liked=number_of_liked,
             watched=number_of_watched,
             job_name=current_job
             target=username
         )
-        can_continue = on_interaction(succeed=interaction_succeed, followed=followed)
->>>>>>> 21cdd586
+        can_continue = on_interaction(succeed=interaction_succeed, followed=followed, scraped=scraped)
 
         logger.info("Unfollow @" + username)
         attempts = 0
