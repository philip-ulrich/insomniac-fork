"""
This is a very hacky test plugin for interacting with a single specific user

DO NOT use this if you aren't testing something that requires a specific user test

It does the following:
- Like photo(s)
- Follow based on percentage
- Unfollow

NOTICE: The unfollow code is local to here because unfollow would need to be steeply refactored for it to work
"""

import logging
from enum import Enum, unique
from functools import partial
from random import seed, shuffle

from colorama import Fore
from GramAddict.core.decorators import run_safely
from GramAddict.core.device_facade import DeviceFacade
from GramAddict.core.filter import Filter
from GramAddict.core.interaction import (
    _on_interaction,
    _on_like,
    _on_watch,
    interact_with_user,
    is_follow_limit_reached_for_source,
)
from GramAddict.core.plugin_loader import Plugin
from GramAddict.core.resources import ClassName, ResourceID
from GramAddict.core.scroll_end_detector import ScrollEndDetector
from GramAddict.core.storage import FollowingStatus
from GramAddict.core.utils import get_value, random_sleep, save_crash

logger = logging.getLogger(__name__)

from GramAddict.core.views import TabBarView

FOLLOWING_REGEX = "^Following|^Requested"
UNFOLLOW_REGEX = "^Unfollow"


# Script Initialization
seed()


class ForceIteract(Plugin):
    """Force interact with user - mostly for testing"""

    def __init__(self):
        super().__init__()
        self.description = "Force interact with user - mostly for testing"
        self.arguments = [
            {
                "arg": "--force-interact",
                "nargs": "+",
                "help": "force interact with user - mostly for testing",
                "metavar": ("username1", "username2"),
                "default": None,
                "operation": True,
            }
        ]

    def run(self, device, device_id, args, enabled, storage, sessions, plugin):
        class State:
            def __init__(self):
                pass

            is_job_completed = False

        self.device_id = device_id
        self.state = None
        self.sessions = sessions
        self.session_state = sessions[-1]
        self.args = args
        profile_filter = Filter()
        self.current_mode = plugin[2:]

        # IMPORTANT: in each job we assume being on the top of the Profile tab already
        sources = [source for source in args.force_interact]
        shuffle(sources)

        for source in sources:
            self.state = State()
            is_myself = source[1:] == self.session_state.my_username
            its_you = is_myself and " (it's you)" or ""
            logger.info(f"Handle {source} {its_you}")

            on_interaction = partial(
                _on_interaction,
                likes_limit=int(args.total_likes_limit),
                source=source,
                interactions_limit=get_value(
                    args.interactions_count, "Interactions count: {}", 70
                ),
                sessions=self.sessions,
                session_state=self.session_state,
                args=self.args,
            )

            on_like = partial(
                _on_like, sessions=self.sessions, session_state=self.session_state
            )

            on_watch = partial(
                _on_watch, sessions=self.sessions, session_state=self.session_state
            )

            if args.stories_count != "0":
                stories_percentage = get_value(
                    args.stories_percentage, "Chance of watching stories: {}%", 40
                )
            else:
                stories_percentage = 0

            @run_safely(
                device=device,
                device_id=self.device_id,
                sessions=self.sessions,
                session_state=self.session_state,
            )
            def job():
                self.handle_blogger(
                    device,
                    source[1:] if "@" in source else source,
                    args.likes_count,
                    args.stories_count,
                    stories_percentage,
                    int(args.follow_percentage),
                    int(args.follow_limit) if args.follow_limit else None,
                    storage,
                    profile_filter,
                    on_like,
                    on_watch,
                    on_interaction,
                )
                self.state.is_job_completed = True

            while not self.state.is_job_completed:
                job()

    def handle_blogger(
        self,
        device,
        username,
        likes_count,
        stories_count,
        stories_percentage,
        follow_percentage,
        follow_limit,
        storage,
        profile_filter,
        on_like,
        on_watch,
        on_interaction,
    ):
        is_myself = username == self.session_state.my_username
        interaction = partial(
            interact_with_user,
            my_username=self.session_state.my_username,
            likes_count=likes_count,
            stories_count=stories_count,
            stories_percentage=stories_percentage,
            follow_percentage=follow_percentage,
            on_like=on_like,
            on_watch=on_watch,
            profile_filter=profile_filter,
            args=self.args,
            session_state=self.session_state,
            current_mode=self.current_mode,
        )
        is_follow_limit_reached = partial(
            is_follow_limit_reached_for_source,
            follow_limit=follow_limit,
            source=username,
            session_state=self.session_state,
        )

        if not self.open_user(device, username):
            return

        can_follow = (
            not is_myself
            and not is_follow_limit_reached()
            and (
                storage.get_following_status(username) == FollowingStatus.NONE
                or storage.get_following_status(username) == FollowingStatus.NOT_IN_LIST
            )
        )

        interaction_succeed, followed = interaction(
            device, username=username, can_follow=can_follow
        )
        storage.add_interacted_user(username, followed=followed)
        can_continue = on_interaction(succeed=interaction_succeed, followed=followed)

        logger.info("Unfollow @" + username)
        attempts = 0

        unfollow_button = None
        attempts = 2
        for _ in range(attempts)
            unfollow_button = device.find(
                classNameMatches=ClassName.BUTTON,
                clickable=True,
                textMatches=FOLLOWING_REGEX,
            )
<<<<<<< HEAD
            if not unfollow_button.exists() and attempts <= 1:
                scrollable = device.find(classNameMatches=ClassName.VIEW_PAGER)
                scrollable.scroll(DeviceFacade.Direction.TOP)
                attempts += 1
            else:
=======
            if unfollow_button.exists():
>>>>>>> 590849d6
                break
            scrollable = device.find(
                classNameMatches=ClassName.VIEW_PAGER
            )
            scrollable.scroll(DeviceFacade.Direction.TOP)

        if not unfollow_button or not unfollow_button.exists():
            logger.error("Cannot find Following button.")
            save_crash(device)

        unfollow_button.click()

        confirm_unfollow_button = device.find(
            resourceId=ResourceID.FOLLOW_SHEET_UNFOLLOW_ROW,
            className=ClassName.TEXT_VIEW,
        )
        if not confirm_unfollow_button.exists():
            logger.error("Cannot confirm unfollow.")
            save_crash(device)
            device.back()
            return False
        confirm_unfollow_button.click()

        # Check if private account confirmation
        private_unfollow_button = device.find(
            classNameMatches=ClassName.BUTTON_OR_TEXTVIEW_REGEX,
            textMatches=UNFOLLOW_REGEX,
        )

        if private_unfollow_button.exists():
            private_unfollow_button.click()

        return

    def open_user(self, device, username):
        search_view = TabBarView(device).navigateToSearch()
        profile_view = search_view.navigateToUsername(username)
        random_sleep()
        if not profile_view:
            return False

        return True<|MERGE_RESOLUTION|>--- conflicted
+++ resolved
@@ -206,15 +206,7 @@
                 clickable=True,
                 textMatches=FOLLOWING_REGEX,
             )
-<<<<<<< HEAD
-            if not unfollow_button.exists() and attempts <= 1:
-                scrollable = device.find(classNameMatches=ClassName.VIEW_PAGER)
-                scrollable.scroll(DeviceFacade.Direction.TOP)
-                attempts += 1
-            else:
-=======
             if unfollow_button.exists():
->>>>>>> 590849d6
                 break
             scrollable = device.find(
                 classNameMatches=ClassName.VIEW_PAGER
