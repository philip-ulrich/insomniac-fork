"""
This is a very hacky test plugin for interacting with a single specific user

DO NOT use this if you aren't testing something that requires a specific user test

It does the following:
- Like photo(s)
- Follow based on percentage
- Unfollow

NOTICE: The unfollow code is local to here because unfollow would need to be steeply refactored for it to work
"""

import logging
from enum import Enum, unique
from functools import partial
from random import seed, shuffle

from colorama import Fore
from GramAddict.core.decorators import run_safely
from GramAddict.core.device_facade import DeviceFacade
from GramAddict.core.filter import Filter
from GramAddict.core.interaction import (
    _on_interaction,
    _on_like,
    _on_watch,
    interact_with_user,
    is_follow_limit_reached_for_source,
)
from GramAddict.core.plugin_loader import Plugin
from GramAddict.core.resources import ClassName, ResourceID as resources
from GramAddict.core.storage import FollowingStatus
from GramAddict.core.utils import get_value, random_sleep, save_crash

logger = logging.getLogger(__name__)

from GramAddict.core.views import TabBarView

FOLLOWING_REGEX = "^Following|^Requested"
UNFOLLOW_REGEX = "^Unfollow"


# Script Initialization
seed()


class ForceIteract(Plugin):
    """Force interact with user - mostly for testing"""

    def __init__(self):
        super().__init__()
        self.description = "Force interact with user - mostly for testing"
        self.arguments = [
            {
                "arg": "--force-interact",
                "nargs": "+",
                "help": "force interact with user - mostly for testing",
                "metavar": ("username1", "username2"),
                "default": None,
                "operation": True,
            }
        ]

    def run(self, device, configs, storage, sessions, plugin):
        class State:
            def __init__(self):
                pass

            is_job_completed = False

        self.args = configs.args
        self.device_id = configs.args.device
        self.state = None
        self.sessions = sessions
        self.session_state = sessions[-1]
        self.ResourceID = resources(self.args.app_id)
        profile_filter = Filter(storage)
        self.current_mode = plugin

        # IMPORTANT: in each job we assume being on the top of the Profile tab already
        sources = [source for source in args.force_interact]
        shuffle(sources)

        for source in sources:
            self.state = State()
            is_myself = source[1:] == self.session_state.my_username
            its_you = is_myself and " (it's you)" or ""
            logger.info(f"Handle {source} {its_you}")

            on_interaction = partial(
                _on_interaction,
                likes_limit=int(args.total_likes_limit),
                source=source,
                interactions_limit=get_value(
                    args.interactions_count, "Interactions count: {}", 70
                ),
                sessions=self.sessions,
                session_state=self.session_state,
                args=self.args,
            )

            on_like = partial(
                _on_like, sessions=self.sessions, session_state=self.session_state
            )

            on_watch = partial(
                _on_watch, sessions=self.sessions, session_state=self.session_state
            )

            if args.stories_count != "0":
                stories_percentage = get_value(
                    args.stories_percentage, "Chance of watching stories: {}%", 40
                )
            else:
                stories_percentage = 0

            @run_safely(
                device=device,
                device_id=self.device_id,
                sessions=self.sessions,
                session_state=self.session_state,
                screen_record=self.args.screen_record,
            )
            def job():
                self.handle_blogger(
                    device,
                    source[1:] if "@" in source else source,
                    args.likes_count,
                    args.stories_count,
                    stories_percentage,
                    int(args.follow_percentage),
                    int(args.follow_limit) if args.follow_limit else None,
<<<<<<< HEAD
                    int(self.args.comment_percentage),
=======
                    plugin,
>>>>>>> bb285394
                    storage,
                    profile_filter,
                    on_like,
                    on_watch,
                    on_interaction,
                )
                self.state.is_job_completed = True

            while not self.state.is_job_completed:
                job()

    def handle_blogger(
        self,
        device,
        username,
        likes_count,
        stories_count,
        stories_percentage,
        follow_percentage,
        follow_limit,
<<<<<<< HEAD
        comment_percentage,
=======
        current_job,
>>>>>>> bb285394
        storage,
        profile_filter,
        on_like,
        on_watch,
        on_interaction,
    ):
        is_myself = username == self.session_state.my_username
        interaction = partial(
            interact_with_user,
            my_username=self.session_state.my_username,
            likes_count=likes_count,
            stories_count=stories_count,
            stories_percentage=stories_percentage,
            follow_percentage=follow_percentage,
            comment_percentage=comment_percentage,
            on_like=on_like,
            on_watch=on_watch,
            profile_filter=profile_filter,
            args=self.args,
            session_state=self.session_state,
            current_mode=self.current_mode,
        )
        is_follow_limit_reached = partial(
            is_follow_limit_reached_for_source,
            follow_limit=follow_limit,
            source=username,
            session_state=self.session_state,
        )

        if not self.open_user(device, username):
            return

        can_follow = (
            not is_myself
            and not is_follow_limit_reached()
            and (
                storage.get_following_status(username) == FollowingStatus.NONE
                or storage.get_following_status(username) == FollowingStatus.NOT_IN_LIST
            )
        )

        interaction_succeed, followed, number_of_liked, number_of_watched = interaction(
            device, username=username, can_follow=can_follow
        )
        storage.add_interacted_user(
            username,
            self.session_state.id,
            followed=followed,
            liked=number_of_liked,
            watched=number_of_watched,
            job_name=current_job
            target=username
        )
        can_continue = on_interaction(succeed=interaction_succeed, followed=followed)

        logger.info("Unfollow @" + username)
        attempts = 0

        unfollow_button = None
        attempts = 2
        for _ in range(attempts)
            unfollow_button = device.find(
                classNameMatches=ClassName.BUTTON,
                clickable=True,
                textMatches=FOLLOWING_REGEX,
            )
            if unfollow_button.exists():
                break
            scrollable = device.find(
                classNameMatches=ClassName.VIEW_PAGER
            )
            scrollable.scroll(DeviceFacade.Direction.TOP)

        if not unfollow_button or not unfollow_button.exists():
            logger.error("Cannot find Following button.")
            save_crash(device)

        unfollow_button.click()

        confirm_unfollow_button = device.find(
            resourceId=self.ResourceID.FOLLOW_SHEET_UNFOLLOW_ROW,
            className=ClassName.TEXT_VIEW,
        )
        if not confirm_unfollow_button.exists():
            logger.error("Cannot confirm unfollow.")
            save_crash(device)
            device.back()
            return False
        confirm_unfollow_button.click()

        # Check if private account confirmation
        private_unfollow_button = device.find(
            classNameMatches=ClassName.BUTTON_OR_TEXTVIEW_REGEX,
            textMatches=UNFOLLOW_REGEX,
        )

        if private_unfollow_button.exists():
            private_unfollow_button.click()

        return

    def open_user(self, device, username):
        search_view = TabBarView(device).navigateToSearch()
        profile_view = search_view.navigateToUsername(username, True)
        random_sleep()
        if not profile_view:
            return False

        return True<|MERGE_RESOLUTION|>--- conflicted
+++ resolved
@@ -130,11 +130,8 @@
                     stories_percentage,
                     int(args.follow_percentage),
                     int(args.follow_limit) if args.follow_limit else None,
-<<<<<<< HEAD
                     int(self.args.comment_percentage),
-=======
                     plugin,
->>>>>>> bb285394
                     storage,
                     profile_filter,
                     on_like,
@@ -155,11 +152,8 @@
         stories_percentage,
         follow_percentage,
         follow_limit,
-<<<<<<< HEAD
         comment_percentage,
-=======
         current_job,
->>>>>>> bb285394
         storage,
         profile_filter,
         on_like,
