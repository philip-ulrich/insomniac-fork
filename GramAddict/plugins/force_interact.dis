"""
This is a very hacky test plugin for interacting with a single specific user

DO NOT use this if you aren't testing something that requires a specific user test

It does the following:
- Like photo(s)
- Follow based on percentage
- Unfollow

NOTICE: The unfollow code is local to here because unfollow would need to be steeply refactored for it to work
"""

import logging
from enum import Enum, unique
from functools import partial
from random import seed, shuffle

from colorama import Fore
from GramAddict.core.decorators import run_safely
from GramAddict.core.device_facade import DeviceFacade
from GramAddict.core.filter import Filter
from GramAddict.core.interaction import (
    _on_interaction,
    _on_like,
    _on_watch,
    interact_with_user,
    is_follow_limit_reached_for_source,
)
from GramAddict.core.plugin_loader import Plugin
from GramAddict.core.resources import ClassName, ResourceID
from GramAddict.core.scroll_end_detector import ScrollEndDetector
from GramAddict.core.storage import FollowingStatus
from GramAddict.core.utils import get_value, random_sleep, save_crash

logger = logging.getLogger(__name__)

from GramAddict.core.views import TabBarView

FOLLOWING_REGEX = "^Following|^Requested"
UNFOLLOW_REGEX = "^Unfollow"


# Script Initialization
seed()


class ForceIteract(Plugin):
    """Force interact with user - mostly for testing"""

    def __init__(self):
        super().__init__()
        self.description = "Force interact with user - mostly for testing"
        self.arguments = [
            {
                "arg": "--force-interact",
                "nargs": "+",
                "help": "force interact with user - mostly for testing",
                "metavar": ("username1", "username2"),
                "default": None,
                "operation": True,
            }
        ]

    def run(self, device, device_id, args, enabled, storage, sessions, plugin):
        class State:
            def __init__(self):
                pass

            is_job_completed = False

        self.device_id = device_id
        self.state = None
        self.sessions = sessions
        self.session_state = sessions[-1]
        self.args = args
        profile_filter = Filter()

        # IMPORTANT: in each job we assume being on the top of the Profile tab already
        sources = [source for source in args.force_interact]
        shuffle(sources)

        for source in sources:
            self.state = State()
            is_myself = source[1:] == self.session_state.my_username
            its_you = is_myself and " (it's you)" or ""
            logger.info(f"Handle {source} {its_you}")

            on_interaction = partial(
                _on_interaction,
                likes_limit=int(args.total_likes_limit),
                source=source,
                interactions_limit=get_value(
                    args.interactions_count, "Interactions count: {}", 70
                ),
                sessions=self.sessions,
                session_state=self.session_state,
                args=self.args,
            )

            on_like = partial(
                _on_like, sessions=self.sessions, session_state=self.session_state
            )

            on_watch = partial(
                _on_watch, sessions=self.sessions, session_state=self.session_state
            )

            if args.stories_count != "0":
                stories_percentage = get_value(
                    args.stories_percentage, "Chance of watching stories: {}%", 40
                )
            else:
                stories_percentage = 0

            @run_safely(
                device=device,
                device_id=self.device_id,
                sessions=self.sessions,
                session_state=self.session_state,
            )
            def job():
                self.handle_blogger(
                    device,
                    source[1:] if "@" in source else source,
                    args.likes_count,
                    args.stories_count,
                    stories_percentage,
                    int(args.follow_percentage),
                    int(args.follow_limit) if args.follow_limit else None,
                    storage,
                    profile_filter,
                    on_like,
                    on_watch,
                    on_interaction,
                )
                self.state.is_job_completed = True

            while not self.state.is_job_completed:
                job()

    def handle_blogger(
        self,
        device,
        username,
        likes_count,
        stories_count,
        stories_percentage,
        follow_percentage,
        follow_limit,
        storage,
        profile_filter,
        on_like,
        on_watch,
        on_interaction,
    ):
        is_myself = username == self.session_state.my_username
        interaction = partial(
            interact_with_user,
            my_username=self.session_state.my_username,
            likes_count=likes_count,
            stories_count=stories_count,
            stories_percentage=stories_percentage,
            follow_percentage=follow_percentage,
            on_like=on_like,
            on_watch=on_watch,
            profile_filter=profile_filter,
            args=self.args,
            session_state=self.session_state,
        )
        is_follow_limit_reached = partial(
            is_follow_limit_reached_for_source,
            follow_limit=follow_limit,
            source=username,
            session_state=self.session_state,
        )

        if not self.open_user(device, username):
            return

        can_follow = (
            not is_myself
            and not is_follow_limit_reached()
            and (
<<<<<<< HEAD
                storage.get_following_status(username) == FollowingStatus.NONE
                or storage.get_following_status(username) == FollowingStatus.NOT_IN_LIST
            )
=======
                            storage.get_following_status(username)
                            == FollowingStatus.NONE
                            or storage.get_following_status(username)
                            == FollowingStatus.NOT_IN_LIST
                        )
>>>>>>> ee84ffb5
        )

        interaction_succeed, followed = interaction(
            device, username=username, can_follow=can_follow
        )
        storage.add_interacted_user(username, followed=followed)
        can_continue = on_interaction(succeed=interaction_succeed, followed=followed)

        logger.info("Unfollow @" + username)
        attempts = 0

        while True:
            unfollow_button = device.find(
                classNameMatches=ClassName.BUTTON,
                clickable=True,
                textMatches=FOLLOWING_REGEX,
            )
            if not unfollow_button.exists() and attempts <= 1:
                scrollable = device.find(
                    classNameMatches=ClassName.VIEW_PAGER
                )
                scrollable.scroll(DeviceFacade.Direction.TOP)
                attempts += 1
            else:
                break

        if not unfollow_button.exists():
            logger.error("Cannot find Following button.")
            save_crash(device)

        unfollow_button.click()

        confirm_unfollow_button = device.find(
            resourceId=ResourceID.FOLLOW_SHEET_UNFOLLOW_ROW,
            className=ClassName.TEXT_VIEW,
        )
        if not confirm_unfollow_button.exists():
            logger.error("Cannot confirm unfollow.")
            save_crash(device)
            device.back()
            return False
        confirm_unfollow_button.click()

        # Check if private account confirmation
        private_unfollow_button = device.find(
            classNameMatches=ClassName.BUTTON_OR_TEXTVIEW_REGEX,
            textMatches=UNFOLLOW_REGEX,
        )

        if private_unfollow_button.exists():
            private_unfollow_button.click()

        return

    def open_user(self, device, username):
        search_view = TabBarView(device).navigateToSearch()
        profile_view = search_view.navigateToUsername(username)
        random_sleep()
        if not profile_view:
            return False

        return True<|MERGE_RESOLUTION|>--- conflicted
+++ resolved
@@ -182,17 +182,9 @@
             not is_myself
             and not is_follow_limit_reached()
             and (
-<<<<<<< HEAD
                 storage.get_following_status(username) == FollowingStatus.NONE
                 or storage.get_following_status(username) == FollowingStatus.NOT_IN_LIST
             )
-=======
-                            storage.get_following_status(username)
-                            == FollowingStatus.NONE
-                            or storage.get_following_status(username)
-                            == FollowingStatus.NOT_IN_LIST
-                        )
->>>>>>> ee84ffb5
         )
 
         interaction_succeed, followed = interaction(
