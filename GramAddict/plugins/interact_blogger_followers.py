import logging
from functools import partial
from random import seed, shuffle

from colorama import Fore
from GramAddict.core.decorators import run_safely
from GramAddict.core.device_facade import DeviceFacade
from GramAddict.core.filter import Filter
from GramAddict.core.interaction import (
    _on_interaction,
    _on_like,
    _on_watch,
    interact_with_user,
    is_follow_limit_reached_for_source,
)
from GramAddict.core.plugin_loader import Plugin
from GramAddict.core.resources import ClassName, ResourceID as resources
from GramAddict.core.scroll_end_detector import ScrollEndDetector
from GramAddict.core.storage import FollowingStatus
from GramAddict.core.utils import get_value, random_sleep
from GramAddict.core.views import TabBarView

logger = logging.getLogger(__name__)


# Script Initialization
seed()


class InteractBloggerFollowers(Plugin):
    """Handles the functionality of interacting with a bloggers followers"""

    def __init__(self):
        super().__init__()
        self.description = (
            "Handles the functionality of interacting with a bloggers followers"
        )
        self.arguments = [
            {
                "arg": "--blogger-followers",
                "nargs": "+",
                "help": "list of usernames with whose followers you want to interact",
                "metavar": ("username1", "username2"),
                "default": None,
                "operation": True,
            }
        ]

    def run(self, device, configs, storage, sessions, plugin):
        class State:
            def __init__(self):
                pass

            is_job_completed = False

        self.device_id = configs.args.device
        self.state = None
        self.sessions = sessions
        self.session_state = sessions[-1]
        self.args = configs.args
        self.ResourceID = resources(self.args.app_id)
        profile_filter = Filter()
        self.current_mode = plugin

        # IMPORTANT: in each job we assume being on the top of the Profile tab already
        sources = [source for source in self.args.blogger_followers]
        shuffle(sources)

        for source in sources:
            limit_reached = self.session_state.check_limit(
                self.args, limit_type=self.session_state.Limit.LIKES
            ) and self.session_state.check_limit(
                self.args, limit_type=self.session_state.Limit.FOLLOWS
            )

            self.state = State()
            is_myself = source[1:] == self.session_state.my_username
            its_you = is_myself and " (it's you)" or ""
            logger.info(f"Handle {source} {its_you}")

            on_interaction = partial(
                _on_interaction,
                likes_limit=int(self.args.total_likes_limit),
                source=source,
                interactions_limit=get_value(
                    self.args.interactions_count, "Interactions count: {}", 70
                ),
                sessions=self.sessions,
                session_state=self.session_state,
                args=self.args,
            )

            on_like = partial(
                _on_like, sessions=self.sessions, session_state=self.session_state
            )

            on_watch = partial(
                _on_watch, sessions=self.sessions, session_state=self.session_state
            )

            if self.args.stories_count != "0":
                stories_percentage = get_value(
                    self.args.stories_percentage, "Chance of watching stories: {}%", 40
                )
            else:
                stories_percentage = 0

            @run_safely(
                device=device,
                device_id=self.device_id,
                sessions=self.sessions,
                session_state=self.session_state,
            )
            def job():
                self.handle_blogger(
                    device,
                    source[1:] if "@" in source else source,
                    self.args.likes_count,
                    self.args.stories_count,
                    stories_percentage,
                    int(self.args.follow_percentage),
                    int(self.args.follow_limit) if self.args.follow_limit else None,
                    self.args.scraping,
                    storage,
                    profile_filter,
                    on_like,
                    on_watch,
                    on_interaction,
                )
                self.state.is_job_completed = True

            while not self.state.is_job_completed and not limit_reached:
                job()

            if limit_reached:
                logger.info("Likes and follows limit reached.")
                self.session_state.check_limit(
                    self.args, limit_type=self.session_state.Limit.ALL, output=True
                )
                break

    def handle_blogger(
        self,
        device,
        username,
        likes_count,
        stories_count,
        stories_percentage,
        follow_percentage,
        follow_limit,
        scraping_file,
        storage,
        profile_filter,
        on_like,
        on_watch,
        on_interaction,
    ):
        is_myself = username == self.session_state.my_username
        interaction = partial(
            interact_with_user,
            my_username=self.session_state.my_username,
            likes_count=likes_count,
            stories_count=stories_count,
            stories_percentage=stories_percentage,
            follow_percentage=follow_percentage,
            on_like=on_like,
            on_watch=on_watch,
            profile_filter=profile_filter,
            args=self.args,
            session_state=self.session_state,
<<<<<<< HEAD
            scraping_file=scraping_file,
=======
            current_mode=self.current_mode,
>>>>>>> cfc901af
        )
        is_follow_limit_reached = partial(
            is_follow_limit_reached_for_source,
            follow_limit=follow_limit,
            source=username,
            session_state=self.session_state,
        )

        if not self.open_user_followers(device, username):
            return
        if is_myself:
            self.scroll_to_bottom(device)
        self.iterate_over_followers(
            device,
            interaction,
            is_follow_limit_reached,
            storage,
            on_interaction,
            is_myself,
            skipped_list_limit=get_value(self.args.skipped_list_limit, None, 15),
            skipped_fling_limit=get_value(self.args.fling_when_skipped, None, 0),
        )

    def open_user_followers(self, device, username):
        if username is None:
            logger.info("Open your followers")
            profile_view = TabBarView(device).navigateToProfile()
            profile_view.navigateToFollowers()
        else:
            search_view = TabBarView(device).navigateToSearch()
            profile_view = search_view.navigateToUsername(username)
            random_sleep()
            if not profile_view:
                return False

            logger.info(f"Open @{username} followers")
            profile_view.navigateToFollowers()

        return True

    def scroll_to_bottom(self, device):
        logger.info("Scroll to bottom")

        def is_end_reached():
            see_all_button = device.find(
                resourceId=self.ResourceID.SEE_ALL_BUTTON,
                className=ClassName.TEXT_VIEW,
            )
            return see_all_button.exists()

        list_view = device.find(
            resourceId=self.ResourceID.LIST, className=ClassName.LIST_VIEW
        )
        while not is_end_reached():
            list_view.fling(DeviceFacade.Direction.BOTTOM)

        logger.info("Scroll back to the first follower")

        def is_at_least_one_follower():
            follower = device.find(
                resourceId=self.ResourceID.FOLLOW_LIST_CONTAINER,
                className=ClassName.LINEAR_LAYOUT,
            )
            return follower.exists()

        while not is_at_least_one_follower():
            list_view.scroll(DeviceFacade.Direction.TOP)

    def iterate_over_followers(
        self,
        device,
        interaction,
        is_follow_limit_reached,
        storage,
        on_interaction,
        is_myself,
        skipped_list_limit,
        skipped_fling_limit,
    ):
        # Wait until list is rendered
        device.find(
            resourceId=self.ResourceID.FOLLOW_LIST_CONTAINER,
            className=ClassName.LINEAR_LAYOUT,
        ).wait()

        def scrolled_to_top():
            row_search = device.find(
                resourceId=self.ResourceID.ROW_SEARCH_EDIT_TEXT,
                className=ClassName.EDIT_TEXT,
            )
            return row_search.exists()

        scroll_end_detector = ScrollEndDetector(
            skipped_list_limit=skipped_list_limit,
            skipped_fling_limit=skipped_fling_limit,
        )
        while True:
            logger.info("Iterate over visible followers")
            random_sleep()
            screen_iterated_followers = []
            screen_skipped_followers_count = 0
            scroll_end_detector.notify_new_page()

            try:
                for item in device.find(
                    resourceId=self.ResourceID.FOLLOW_LIST_CONTAINER,
                    className=ClassName.LINEAR_LAYOUT,
                ):
                    user_info_view = item.child(index=1)
                    user_name_view = user_info_view.child(index=0).child()
                    if not user_name_view.exists(quick=True):
                        logger.info(
                            "Next item not found: probably reached end of the screen.",
                            extra={"color": f"{Fore.GREEN}"},
                        )
                        break

                    username = user_name_view.get_text()
                    screen_iterated_followers.append(username)
                    scroll_end_detector.notify_username_iterated(username)

                    if storage.is_user_in_blacklist(username):
                        logger.info(f"@{username} is in blacklist. Skip.")
                    elif not is_myself and storage.check_user_was_interacted(username):
                        logger.info(f"@{username}: already interacted. Skip.")
                        screen_skipped_followers_count += 1
                    elif is_myself and storage.check_user_was_interacted_recently(
                        username
                    ):
                        logger.info(
                            f"@{username}: already interacted in the last week. Skip."
                        )
                        screen_skipped_followers_count += 1
                    else:
                        logger.info(f"@{username}: interact")
                        user_name_view.click()

                        can_follow = (
                            not is_myself
                            and not is_follow_limit_reached()
                            and (
                                storage.get_following_status(username)
                                == FollowingStatus.NONE
                                or storage.get_following_status(username)
                                == FollowingStatus.NOT_IN_LIST
                            )
                        )

                        interaction_succeed, followed = interaction(
                            device, username=username, can_follow=can_follow
                        )
                        storage.add_interacted_user(username, followed=followed)
                        can_continue = on_interaction(
                            succeed=interaction_succeed, followed=followed
                        )

                        if not can_continue:
                            return

                        logger.info("Back to followers list")
                        device.back()
                        random_sleep()
            except IndexError:
                logger.error(
                    "Cannot get next item: probably reached end of the screen."
                )

            if is_myself and scrolled_to_top():
                logger.info(
                    "Scrolled to top, finish.", extra={"color": f"{Fore.GREEN}"}
                )
                return
            elif len(screen_iterated_followers) > 0:
                load_more_button = device.find(
                    resourceId=self.ResourceID.ROW_LOAD_MORE_BUTTON
                )
                load_more_button_exists = load_more_button.exists(quick=True)

                if scroll_end_detector.is_the_end():
                    return

                need_swipe = screen_skipped_followers_count == len(
                    screen_iterated_followers
                )
                list_view = device.find(
                    resourceId=self.ResourceID.LIST, className=ClassName.LIST_VIEW
                )
                if not list_view.exists():
                    logger.error(
                        "Cannot find the list of followers. Trying to press back again."
                    )
                    device.back()
                    list_view = device.find(
                        resourceId=self.ResourceID.LIST,
                        className=ClassName.LIST_VIEW,
                    )

                if is_myself:
                    logger.info("Need to scroll now", extra={"color": f"{Fore.GREEN}"})
                    list_view.scroll(DeviceFacade.Direction.TOP)
                else:
                    pressed_retry = False
                    if load_more_button_exists:
                        retry_button = load_more_button.child(
                            className=ClassName.IMAGE_VIEW
                        )
                        if retry_button.exists():
                            logger.info('Press "Load" button')
                            retry_button.click()
                            random_sleep()
                            pressed_retry = True

                    if need_swipe and not pressed_retry:
                        logger.info(
                            "All followers skipped, let's scroll.",
                            extra={"color": f"{Fore.GREEN}"},
                        )
                        scroll_end_detector.notify_skipped_all()
                        if scroll_end_detector.is_skipped_limit_reached():
                            return
                        if scroll_end_detector.is_fling_limit_reached():
                            list_view.fling(DeviceFacade.Direction.BOTTOM)
                        else:
                            list_view.scroll(DeviceFacade.Direction.BOTTOM)
                    else:
                        logger.info(
                            "Need to scroll now", extra={"color": f"{Fore.GREEN}"}
                        )
                        list_view.scroll(DeviceFacade.Direction.BOTTOM)
            else:
                logger.info(
                    "No followers were iterated, finish.",
                    extra={"color": f"{Fore.GREEN}"},
                )
                return<|MERGE_RESOLUTION|>--- conflicted
+++ resolved
@@ -168,11 +168,8 @@
             profile_filter=profile_filter,
             args=self.args,
             session_state=self.session_state,
-<<<<<<< HEAD
             scraping_file=scraping_file,
-=======
             current_mode=self.current_mode,
->>>>>>> cfc901af
         )
         is_follow_limit_reached = partial(
             is_follow_limit_reached_for_source,
