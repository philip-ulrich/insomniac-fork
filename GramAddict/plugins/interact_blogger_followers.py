--- conflicted
+++ resolved
@@ -121,10 +121,7 @@
                     stories_percentage,
                     int(self.args.follow_percentage),
                     int(self.args.follow_limit) if self.args.follow_limit else None,
-<<<<<<< HEAD
                     int(self.args.comment_percentage),
-=======
->>>>>>> e84fdee2
                     storage,
                     profile_filter,
                     on_like,
