--- conflicted
+++ resolved
@@ -84,13 +84,9 @@
             self.state = State()
             is_myself = source[1:] == self.session_state.my_username
             its_you = is_myself and " (it's you)" or ""
-<<<<<<< HEAD
-            logger.info(f"Handle {source} {its_you}", extra={"color": f"{Fore.BLUE}"})
-=======
             logger.info(
                 f"Handle {source} {its_you}", extra={"color": f"{Style.BRIGHT}"}
             )
->>>>>>> 1320402a
 
             on_interaction = partial(
                 _on_interaction,
@@ -135,12 +131,9 @@
                     stories_percentage,
                     int(self.args.follow_percentage),
                     int(self.args.follow_limit) if self.args.follow_limit else None,
-<<<<<<< HEAD
                     self.args.scrape_to_file,
-=======
                     int(self.args.comment_percentage),
                     plugin,
->>>>>>> 1320402a
                     storage,
                     profile_filter,
                     on_like,
@@ -168,12 +161,9 @@
         stories_percentage,
         follow_percentage,
         follow_limit,
-<<<<<<< HEAD
         scraping_file,
-=======
         comment_percentage,
         current_job,
->>>>>>> 1320402a
         storage,
         profile_filter,
         on_like,
@@ -352,35 +342,16 @@
                             )
                         )
 
-<<<<<<< HEAD
                         interaction_succeed, followed, scraped = interaction(
                             device, username=username, can_follow=can_follow
                         )
                         storage.add_interacted_user(
                             username, followed=followed, scraped=scraped
-=======
-                        (
-                            interaction_succeed,
-                            followed,
-                            number_of_liked,
-                            number_of_watched,
-                        ) = interaction(
-                            device, username=username, can_follow=can_follow
-                        )
-                        add_interacted_user(
-                            username,
-                            followed=followed,
-                            liked=number_of_liked,
-                            watched=number_of_watched,
->>>>>>> 1320402a
                         )
                         can_continue = on_interaction(
                             succeed=interaction_succeed,
                             followed=followed,
-<<<<<<< HEAD
                             scraped=scraped,
-=======
->>>>>>> 1320402a
                         )
 
                         if not can_continue:
