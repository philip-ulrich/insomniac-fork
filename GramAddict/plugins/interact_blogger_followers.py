import logging
from functools import partial
from random import seed, shuffle

from colorama import Fore
from GramAddict.core.decorators import run_safely
from GramAddict.core.device_facade import DeviceFacade
from GramAddict.core.filter import Filter
from GramAddict.core.interaction import (
    _on_interaction,
    _on_like,
    _on_watch,
    interact_with_user,
    is_follow_limit_reached_for_source,
)
from GramAddict.core.plugin_loader import Plugin
from GramAddict.core.resources import ClassName, ResourceID as resources
from GramAddict.core.scroll_end_detector import ScrollEndDetector
from GramAddict.core.storage import FollowingStatus
from GramAddict.core.utils import get_value, random_sleep
from GramAddict.core.views import TabBarView

logger = logging.getLogger(__name__)


# Script Initialization
seed()


class InteractBloggerFollowers(Plugin):
    """Handles the functionality of interacting with a bloggers followers"""

    def __init__(self):
        super().__init__()
        self.description = (
            "Handles the functionality of interacting with a bloggers followers"
        )
        self.arguments = [
            {
                "arg": "--blogger-followers",
                "nargs": "+",
                "help": "list of usernames with whose followers you want to interact",
                "metavar": ("username1", "username2"),
                "default": None,
                "operation": True,
            }
        ]

    def run(self, device, configs, storage, sessions, plugin):
        class State:
            def __init__(self):
                pass

            is_job_completed = False

        self.device_id = configs.args.device
        self.state = None
        self.sessions = sessions
        self.session_state = sessions[-1]
        self.args = configs.args
        self.ResourceID = resources(self.args.app_id)
        profile_filter = Filter()

        # IMPORTANT: in each job we assume being on the top of the Profile tab already
        sources = [source for source in self.args.blogger_followers]
        shuffle(sources)

        for source in sources:
            limit_reached = self.session_state.check_limit(
                self.args, limit_type=self.session_state.Limit.LIKES
            ) and self.session_state.check_limit(
                self.args, limit_type=self.session_state.Limit.FOLLOWS
            )

            self.state = State()
            is_myself = source[1:] == self.session_state.my_username
            its_you = is_myself and " (it's you)" or ""
            logger.info(f"Handle {source} {its_you}")

            on_interaction = partial(
                _on_interaction,
                likes_limit=int(self.args.total_likes_limit),
                source=source,
                interactions_limit=get_value(
                    self.args.interactions_count, "Interactions count: {}", 70
                ),
                sessions=self.sessions,
                session_state=self.session_state,
                args=self.args,
            )

            on_like = partial(
                _on_like, sessions=self.sessions, session_state=self.session_state
            )

            on_watch = partial(
                _on_watch, sessions=self.sessions, session_state=self.session_state
            )

            if self.args.stories_count != "0":
                stories_percentage = get_value(
                    self.args.stories_percentage, "Chance of watching stories: {}%", 40
                )
            else:
                stories_percentage = 0

            @run_safely(
                device=device,
                device_id=self.device_id,
                sessions=self.sessions,
                session_state=self.session_state,
            )
            def job():
                self.handle_blogger(
                    device,
                    source[1:] if "@" in source else source,
                    self.args.likes_count,
                    self.args.stories_count,
                    stories_percentage,
<<<<<<< HEAD
                    int(args.follow_percentage),
                    int(args.follow_limit) if args.follow_limit else None,
                    args.scraping,
=======
                    int(self.args.follow_percentage),
                    int(self.args.follow_limit) if self.args.follow_limit else None,
>>>>>>> d3dc2322
                    storage,
                    profile_filter,
                    on_like,
                    on_watch,
                    on_interaction,
                )
                self.state.is_job_completed = True

            while not self.state.is_job_completed and not limit_reached:
                job()

            if limit_reached:
                logger.info("Likes and follows limit reached.")
                self.session_state.check_limit(
                    self.args, limit_type=self.session_state.Limit.ALL, output=True
                )
                break

    def handle_blogger(
        self,
        device,
        username,
        likes_count,
        stories_count,
        stories_percentage,
        follow_percentage,
        follow_limit,
        scraping_file,
        storage,
        profile_filter,
        on_like,
        on_watch,
        on_interaction,
    ):
        is_myself = username == self.session_state.my_username
        interaction = partial(
            interact_with_user,
            my_username=self.session_state.my_username,
            likes_count=likes_count,
            stories_count=stories_count,
            stories_percentage=stories_percentage,
            follow_percentage=follow_percentage,
            on_like=on_like,
            on_watch=on_watch,
            profile_filter=profile_filter,
            args=self.args,
            session_state=self.session_state,
            scraping_file=scraping_file,
        )
        is_follow_limit_reached = partial(
            is_follow_limit_reached_for_source,
            follow_limit=follow_limit,
            source=username,
            session_state=self.session_state,
        )

        if not self.open_user_followers(device, username):
            return
        if is_myself:
            self.scroll_to_bottom(device)
        self.iterate_over_followers(
            device,
            interaction,
            is_follow_limit_reached,
            storage,
            on_interaction,
            is_myself,
            skipped_list_limit=get_value(self.args.skipped_list_limit, None, 15),
            skipped_fling_limit=get_value(self.args.fling_when_skipped, None, 0),
        )

    def open_user_followers(self, device, username):
        if username is None:
            logger.info("Open your followers")
            profile_view = TabBarView(device).navigateToProfile()
            profile_view.navigateToFollowers()
        else:
            search_view = TabBarView(device).navigateToSearch()
            profile_view = search_view.navigateToUsername(username)
            random_sleep()
            if not profile_view:
                return False

            logger.info(f"Open @{username} followers")
            profile_view.navigateToFollowers()

        return True

    def scroll_to_bottom(self, device):
        logger.info("Scroll to bottom")

        def is_end_reached():
            see_all_button = device.find(
                resourceId=self.ResourceID.SEE_ALL_BUTTON,
                className=ClassName.TEXT_VIEW,
            )
            return see_all_button.exists()

        list_view = device.find(
            resourceId=self.ResourceID.LIST, className=ClassName.LIST_VIEW
        )
        while not is_end_reached():
            list_view.fling(DeviceFacade.Direction.BOTTOM)

        logger.info("Scroll back to the first follower")

        def is_at_least_one_follower():
            follower = device.find(
                resourceId=self.ResourceID.FOLLOW_LIST_CONTAINER,
                className=ClassName.LINEAR_LAYOUT,
            )
            return follower.exists()

        while not is_at_least_one_follower():
            list_view.scroll(DeviceFacade.Direction.TOP)

    def iterate_over_followers(
        self,
        device,
        interaction,
        is_follow_limit_reached,
        storage,
        on_interaction,
        is_myself,
        skipped_list_limit,
        skipped_fling_limit,
    ):
        # Wait until list is rendered
        device.find(
            resourceId=self.ResourceID.FOLLOW_LIST_CONTAINER,
            className=ClassName.LINEAR_LAYOUT,
        ).wait()

        def scrolled_to_top():
            row_search = device.find(
                resourceId=self.ResourceID.ROW_SEARCH_EDIT_TEXT,
                className=ClassName.EDIT_TEXT,
            )
            return row_search.exists()

        scroll_end_detector = ScrollEndDetector(
            skipped_list_limit=skipped_list_limit,
            skipped_fling_limit=skipped_fling_limit,
        )
        while True:
            logger.info("Iterate over visible followers")
            random_sleep()
            screen_iterated_followers = []
            screen_skipped_followers_count = 0
            scroll_end_detector.notify_new_page()

            try:
                for item in device.find(
                    resourceId=self.ResourceID.FOLLOW_LIST_CONTAINER,
                    className=ClassName.LINEAR_LAYOUT,
                ):
                    user_info_view = item.child(index=1)
                    user_name_view = user_info_view.child(index=0).child()
                    if not user_name_view.exists(quick=True):
                        logger.info(
                            "Next item not found: probably reached end of the screen.",
                            extra={"color": f"{Fore.GREEN}"},
                        )
                        break

                    username = user_name_view.get_text()
                    screen_iterated_followers.append(username)
                    scroll_end_detector.notify_username_iterated(username)

                    if storage.is_user_in_blacklist(username):
                        logger.info(f"@{username} is in blacklist. Skip.")
                    elif not is_myself and storage.check_user_was_interacted(username):
                        logger.info(f"@{username}: already interacted. Skip.")
                        screen_skipped_followers_count += 1
                    elif is_myself and storage.check_user_was_interacted_recently(
                        username
                    ):
                        logger.info(
                            f"@{username}: already interacted in the last week. Skip."
                        )
                        screen_skipped_followers_count += 1
                    else:
                        logger.info(f"@{username}: interact")
                        user_name_view.click()

                        can_follow = (
                            not is_myself
                            and not is_follow_limit_reached()
                            and (
                                storage.get_following_status(username)
                                == FollowingStatus.NONE
                                or storage.get_following_status(username)
                                == FollowingStatus.NOT_IN_LIST
                            )
                        )

                        interaction_succeed, followed = interaction(
                            device, username=username, can_follow=can_follow
                        )
                        storage.add_interacted_user(username, followed=followed)
                        can_continue = on_interaction(
                            succeed=interaction_succeed, followed=followed
                        )

                        if not can_continue:
                            return

                        logger.info("Back to followers list")
                        device.back()
                        random_sleep()
            except IndexError:
                logger.error(
                    "Cannot get next item: probably reached end of the screen."
                )

            if is_myself and scrolled_to_top():
                logger.info(
                    "Scrolled to top, finish.", extra={"color": f"{Fore.GREEN}"}
                )
                return
            elif len(screen_iterated_followers) > 0:
                load_more_button = device.find(
                    resourceId=self.ResourceID.ROW_LOAD_MORE_BUTTON
                )
                load_more_button_exists = load_more_button.exists(quick=True)

                if scroll_end_detector.is_the_end():
                    return

                need_swipe = screen_skipped_followers_count == len(
                    screen_iterated_followers
                )
                list_view = device.find(
                    resourceId=self.ResourceID.LIST, className=ClassName.LIST_VIEW
                )
                if not list_view.exists():
                    logger.error(
                        "Cannot find the list of followers. Trying to press back again."
                    )
                    device.back()
                    list_view = device.find(
                        resourceId=self.ResourceID.LIST,
                        className=ClassName.LIST_VIEW,
                    )

                if is_myself:
                    logger.info("Need to scroll now", extra={"color": f"{Fore.GREEN}"})
                    list_view.scroll(DeviceFacade.Direction.TOP)
                else:
                    pressed_retry = False
                    if load_more_button_exists:
                        retry_button = load_more_button.child(
                            className=ClassName.IMAGE_VIEW
                        )
                        if retry_button.exists():
                            logger.info('Press "Load" button')
                            retry_button.click()
                            random_sleep()
                            pressed_retry = True

                    if need_swipe and not pressed_retry:
                        logger.info(
                            "All followers skipped, let's scroll.",
                            extra={"color": f"{Fore.GREEN}"},
                        )
                        scroll_end_detector.notify_skipped_all()
                        if scroll_end_detector.is_skipped_limit_reached():
                            return
                        if scroll_end_detector.is_fling_limit_reached():
                            list_view.fling(DeviceFacade.Direction.BOTTOM)
                        else:
                            list_view.scroll(DeviceFacade.Direction.BOTTOM)
                    else:
                        logger.info(
                            "Need to scroll now", extra={"color": f"{Fore.GREEN}"}
                        )
                        list_view.scroll(DeviceFacade.Direction.BOTTOM)
            else:
                logger.info(
                    "No followers were iterated, finish.",
                    extra={"color": f"{Fore.GREEN}"},
                )
                return<|MERGE_RESOLUTION|>--- conflicted
+++ resolved
@@ -117,14 +117,9 @@
                     self.args.likes_count,
                     self.args.stories_count,
                     stories_percentage,
-<<<<<<< HEAD
-                    int(args.follow_percentage),
-                    int(args.follow_limit) if args.follow_limit else None,
-                    args.scraping,
-=======
                     int(self.args.follow_percentage),
                     int(self.args.follow_limit) if self.args.follow_limit else None,
->>>>>>> d3dc2322
+                    self.args.scraping,
                     storage,
                     profile_filter,
                     on_like,
