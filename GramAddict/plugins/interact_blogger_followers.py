import logging
from functools import partial
from random import seed, shuffle

from colorama import Fore
from GramAddict.core.decorators import run_safely
from GramAddict.core.device_facade import DeviceFacade
from GramAddict.core.filter import Filter
from GramAddict.core.interaction import (
    _on_interaction,
    _on_like,
    _on_watch,
    interact_with_user,
    is_follow_limit_reached_for_source,
)
from GramAddict.core.plugin_loader import Plugin
from GramAddict.core.resources import ClassName, ResourceID as resources
from GramAddict.core.scroll_end_detector import ScrollEndDetector
from GramAddict.core.storage import FollowingStatus
from GramAddict.core.utils import get_value, random_sleep
from GramAddict.core.views import TabBarView

logger = logging.getLogger(__name__)

<<<<<<< HEAD
=======
from GramAddict.core.views import TabBarView
>>>>>>> e84fdee2

# Script Initialization
seed()


class InteractBloggerFollowers(Plugin):
    """Handles the functionality of interacting with a bloggers followers"""

    def __init__(self):
        super().__init__()
        self.description = (
            "Handles the functionality of interacting with a bloggers followers"
        )
        self.arguments = [
            {
                "arg": "--blogger-followers",
                "nargs": "+",
                "help": "list of usernames with whose followers you want to interact",
                "metavar": ("username1", "username2"),
                "default": None,
                "operation": True,
            }
        ]

    def run(self, device, configs, storage, sessions, plugin):
        class State:
            def __init__(self):
                pass

            is_job_completed = False

        self.device_id = configs.args.device
        self.state = None
        self.sessions = sessions
        self.session_state = sessions[-1]
        self.args = configs.args
        self.ResourceID = resources(self.args.app_id)
        profile_filter = Filter()
        self.current_mode = plugin

        # IMPORTANT: in each job we assume being on the top of the Profile tab already
        sources = [source for source in self.args.blogger_followers]
        shuffle(sources)

        for source in sources:
            limit_reached = self.session_state.check_limit(
                self.args, limit_type=self.session_state.Limit.LIKES
            ) and self.session_state.check_limit(
                self.args, limit_type=self.session_state.Limit.FOLLOWS
            )

            self.state = State()
            is_myself = source[1:] == self.session_state.my_username
            its_you = is_myself and " (it's you)" or ""
            logger.info(f"Handle {source} {its_you}", extra={"color": f"{Fore.BLUE}"})

            on_interaction = partial(
                _on_interaction,
                likes_limit=int(self.args.total_likes_limit),
                source=source,
                interactions_limit=get_value(
                    self.args.interactions_count, "Interactions count: {}", 70
                ),
                sessions=self.sessions,
                session_state=self.session_state,
                args=self.args,
            )

            on_like = partial(
                _on_like, sessions=self.sessions, session_state=self.session_state
            )

            on_watch = partial(
                _on_watch, sessions=self.sessions, session_state=self.session_state
            )

            if self.args.stories_count != "0":
                stories_percentage = get_value(
                    self.args.stories_percentage, "Chance of watching stories: {}%", 40
                )
            else:
                stories_percentage = 0

            @run_safely(
                device=device,
                device_id=self.device_id,
                sessions=self.sessions,
                session_state=self.session_state,
                screen_record=self.args.screen_record,
            )
            def job():
                self.handle_blogger(
                    device,
                    source[1:] if "@" in source else source,
                    self.args.likes_count,
                    self.args.stories_count,
                    stories_percentage,
                    int(self.args.follow_percentage),
                    int(self.args.follow_limit) if self.args.follow_limit else None,
<<<<<<< HEAD
                    self.args.scrape_to_file,
=======
>>>>>>> e84fdee2
                    storage,
                    profile_filter,
                    on_like,
                    on_watch,
                    on_interaction,
                )
                self.state.is_job_completed = True

            while not self.state.is_job_completed and not limit_reached:
                job()

            if limit_reached:
                logger.info("Likes and follows limit reached.")
                self.session_state.check_limit(
                    self.args, limit_type=self.session_state.Limit.ALL, output=True
                )
                break

    def handle_blogger(
        self,
        device,
        username,
        likes_count,
        stories_count,
        stories_percentage,
        follow_percentage,
        follow_limit,
        scraping_file,
        storage,
        profile_filter,
        on_like,
        on_watch,
        on_interaction,
    ):
        is_myself = username == self.session_state.my_username
        interaction = partial(
            interact_with_user,
            my_username=self.session_state.my_username,
            likes_count=likes_count,
            stories_count=stories_count,
            stories_percentage=stories_percentage,
            follow_percentage=follow_percentage,
            on_like=on_like,
            on_watch=on_watch,
            profile_filter=profile_filter,
            args=self.args,
            session_state=self.session_state,
<<<<<<< HEAD
            scraping_file=scraping_file,
=======
>>>>>>> e84fdee2
            current_mode=self.current_mode,
        )
        is_follow_limit_reached = partial(
            is_follow_limit_reached_for_source,
            follow_limit=follow_limit,
            source=username,
            session_state=self.session_state,
        )

        if not self.open_user_followers(device, username):
            return
        if is_myself:
            self.scroll_to_bottom(device)
        self.iterate_over_followers(
            device,
            interaction,
            is_follow_limit_reached,
            storage,
            on_interaction,
            is_myself,
            skipped_list_limit=get_value(self.args.skipped_list_limit, None, 15),
            skipped_fling_limit=get_value(self.args.fling_when_skipped, None, 0),
        )

    def open_user_followers(self, device, username):
        if username is None:
            logger.info("Open your followers")
            profile_view = TabBarView(device).navigateToProfile()
            profile_view.navigateToFollowers()
        else:
            search_view = TabBarView(device).navigateToSearch()
            profile_view = search_view.navigateToUsername(username)
            random_sleep()
            if not profile_view:
                return False

            logger.info(f"Open @{username} followers")
            profile_view.navigateToFollowers()

        return True

    def scroll_to_bottom(self, device):
        logger.info("Scroll to bottom")

        def is_end_reached():
            see_all_button = device.find(
                resourceId=self.ResourceID.SEE_ALL_BUTTON,
                className=ClassName.TEXT_VIEW,
            )
            return see_all_button.exists()

        list_view = device.find(
            resourceId=self.ResourceID.LIST, className=ClassName.LIST_VIEW
        )
        while not is_end_reached():
            list_view.fling(DeviceFacade.Direction.BOTTOM)

        logger.info("Scroll back to the first follower")

        def is_at_least_one_follower():
            follower = device.find(
                resourceId=self.ResourceID.FOLLOW_LIST_CONTAINER,
                className=ClassName.LINEAR_LAYOUT,
            )
            return follower.exists()

        while not is_at_least_one_follower():
            list_view.scroll(DeviceFacade.Direction.TOP)

    def iterate_over_followers(
        self,
        device,
        interaction,
        is_follow_limit_reached,
        storage,
        on_interaction,
        is_myself,
        skipped_list_limit,
        skipped_fling_limit,
    ):
        # Wait until list is rendered
        device.find(
            resourceId=self.ResourceID.FOLLOW_LIST_CONTAINER,
            className=ClassName.LINEAR_LAYOUT,
        ).wait()

        def scrolled_to_top():
            row_search = device.find(
                resourceId=self.ResourceID.ROW_SEARCH_EDIT_TEXT,
                className=ClassName.EDIT_TEXT,
            )
            return row_search.exists()

        scroll_end_detector = ScrollEndDetector(
            skipped_list_limit=skipped_list_limit,
            skipped_fling_limit=skipped_fling_limit,
        )
        while True:
            logger.info("Iterate over visible followers")
            random_sleep()
            screen_iterated_followers = []
            screen_skipped_followers_count = 0
            scroll_end_detector.notify_new_page()

            try:
                for item in device.find(
                    resourceId=self.ResourceID.FOLLOW_LIST_CONTAINER,
                    className=ClassName.LINEAR_LAYOUT,
                ):
                    user_info_view = item.child(index=1)
                    user_name_view = user_info_view.child(index=0).child()
                    if not user_name_view.exists(quick=True):
                        logger.info(
                            "Next item not found: probably reached end of the screen.",
                            extra={"color": f"{Fore.GREEN}"},
                        )
                        break

                    username = user_name_view.get_text()
                    screen_iterated_followers.append(username)
                    scroll_end_detector.notify_username_iterated(username)

                    if storage.is_user_in_blacklist(username):
                        logger.info(f"@{username} is in blacklist. Skip.")
                    elif not is_myself and storage.check_user_was_interacted(username):
                        logger.info(f"@{username}: already interacted. Skip.")
                        screen_skipped_followers_count += 1
                    elif is_myself and storage.check_user_was_interacted_recently(
                        username
                    ):
                        logger.info(
                            f"@{username}: already interacted in the last week. Skip."
                        )
                        screen_skipped_followers_count += 1
                    else:
                        logger.info(f"@{username}: interact")
                        user_name_view.click()

                        can_follow = (
                            not is_myself
                            and not is_follow_limit_reached()
                            and (
                                storage.get_following_status(username)
                                == FollowingStatus.NONE
                                or storage.get_following_status(username)
                                == FollowingStatus.NOT_IN_LIST
                            )
                        )

                        interaction_succeed, followed, scraped = interaction(
                            device, username=username, can_follow=can_follow
                        )
                        storage.add_interacted_user(
                            username, followed=followed, scraped=scraped
                        )
                        can_continue = on_interaction(
                            succeed=interaction_succeed,
                            followed=followed,
                            scraped=scraped,
                        )

                        if not can_continue:
                            return

                        logger.info("Back to followers list")
                        device.back()
                        random_sleep()
            except IndexError:
                logger.error(
                    "Cannot get next item: probably reached end of the screen."
                )

            if is_myself and scrolled_to_top():
                logger.info(
                    "Scrolled to top, finish.", extra={"color": f"{Fore.GREEN}"}
                )
                return
            elif len(screen_iterated_followers) > 0:
                load_more_button = device.find(
                    resourceId=self.ResourceID.ROW_LOAD_MORE_BUTTON
                )
                load_more_button_exists = load_more_button.exists(quick=True)

                if scroll_end_detector.is_the_end():
                    return

                need_swipe = screen_skipped_followers_count == len(
                    screen_iterated_followers
                )
                list_view = device.find(
                    resourceId=self.ResourceID.LIST, className=ClassName.LIST_VIEW
                )
                if not list_view.exists():
                    logger.error(
                        "Cannot find the list of followers. Trying to press back again."
                    )
                    device.back()
                    list_view = device.find(
                        resourceId=self.ResourceID.LIST,
                        className=ClassName.LIST_VIEW,
                    )

                if is_myself:
                    logger.info("Need to scroll now", extra={"color": f"{Fore.GREEN}"})
                    list_view.scroll(DeviceFacade.Direction.TOP)
                else:
                    pressed_retry = False
                    if load_more_button_exists:
                        retry_button = load_more_button.child(
                            className=ClassName.IMAGE_VIEW
                        )
                        if retry_button.exists():
                            logger.info('Press "Load" button')
                            retry_button.click()
                            random_sleep()
                            pressed_retry = True

                    if need_swipe and not pressed_retry:
                        scroll_end_detector.notify_skipped_all()
                        if scroll_end_detector.is_skipped_limit_reached():
                            return
                        if scroll_end_detector.is_fling_limit_reached():
                            logger.info(
                                "Limit of all followers skipped reached, let's fling.",
                                extra={"color": f"{Fore.GREEN}"},
                            )
                            list_view.fling(DeviceFacade.Direction.BOTTOM)
                        else:
                            logger.info(
                                "All followers skipped, let's scroll.",
                                extra={"color": f"{Fore.GREEN}"},
                            )
                            list_view.scroll(DeviceFacade.Direction.BOTTOM)
                    else:
                        logger.info(
                            "Need to scroll now", extra={"color": f"{Fore.GREEN}"}
                        )
                        list_view.scroll(DeviceFacade.Direction.BOTTOM)
            else:
                logger.info(
                    "No followers were iterated, finish.",
                    extra={"color": f"{Fore.GREEN}"},
                )
                return<|MERGE_RESOLUTION|>--- conflicted
+++ resolved
@@ -22,10 +22,7 @@
 
 logger = logging.getLogger(__name__)
 
-<<<<<<< HEAD
-=======
 from GramAddict.core.views import TabBarView
->>>>>>> e84fdee2
 
 # Script Initialization
 seed()
@@ -125,10 +122,7 @@
                     stories_percentage,
                     int(self.args.follow_percentage),
                     int(self.args.follow_limit) if self.args.follow_limit else None,
-<<<<<<< HEAD
                     self.args.scrape_to_file,
-=======
->>>>>>> e84fdee2
                     storage,
                     profile_filter,
                     on_like,
@@ -176,10 +170,7 @@
             profile_filter=profile_filter,
             args=self.args,
             session_state=self.session_state,
-<<<<<<< HEAD
             scraping_file=scraping_file,
-=======
->>>>>>> e84fdee2
             current_mode=self.current_mode,
         )
         is_follow_limit_reached = partial(
