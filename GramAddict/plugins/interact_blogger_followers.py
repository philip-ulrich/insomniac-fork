import logging
from functools import partial
from random import seed, shuffle

from colorama import Fore
from GramAddict.core.decorators import run_safely
from GramAddict.core.device_facade import DeviceFacade
from GramAddict.core.filter import Filter
from GramAddict.core.interaction import (
    _on_interaction,
    _on_like,
    _on_likes_limit_reached,
<<<<<<< HEAD
    _on_watch,
=======
    interact_with_user,
    is_follow_limit_reached_for_source,
>>>>>>> ed9cc9f2
)
from GramAddict.core.plugin_loader import Plugin
from GramAddict.core.scroll_end_detector import ScrollEndDetector
from GramAddict.core.storage import FollowingStatus
from GramAddict.core.utils import get_value, random_sleep

logger = logging.getLogger(__name__)

from GramAddict.core.views import TabBarView

FOLLOWERS_BUTTON_ID_REGEX = (
    "com.instagram.android:id/row_profile_header_followers_container"
    "|com.instagram.android:id/row_profile_header_container_followers"
)

# Script Initialization
seed()


class InteractBloggerFollowers(Plugin):
    """This plugin handles the functionality of interacting with a bloggers followers"""

    def __init__(self):
        super().__init__()
        self.description = "This plugin handles the functionality of interacting with a bloggers followers"
        self.arguments = [
            {
                "arg": "--blogger-followers",
                "nargs": "+",
                "help": "list of usernames with whose followers you want to interact",
                "metavar": ("username1", "username2"),
                "default": None,
                "operation": True,
            }
        ]

    def run(self, device, device_id, args, enabled, storage, sessions):
        class State:
            def __init__(self):
                pass

            is_job_completed = False
            is_likes_limit_reached = False

        self.device_id = device_id
        self.state = None
        self.sessions = sessions
        self.session_state = sessions[-1]
        profile_filter = Filter()

        # IMPORTANT: in each job we assume being on the top of the Profile tab already
        sources = [source for source in args.blogger_followers]
        shuffle(sources)

        for source in sources:
            self.state = State()
            is_myself = source[1:] == self.session_state.my_username
            its_you = is_myself and " (it's you)" or ""
            logger.info(f"Handle {source} {its_you}")

            on_likes_limit_reached = partial(_on_likes_limit_reached, state=self.state)

            on_interaction = partial(
                _on_interaction,
                on_likes_limit_reached=on_likes_limit_reached,
                likes_limit=int(args.total_likes_limit),
                source=source,
                interactions_limit=get_value(
                    args.interactions_count, "Interactions count: {}", 70
                ),
                sessions=self.sessions,
                session_state=self.session_state,
            )

            on_like = partial(
                _on_like, sessions=self.sessions, session_state=self.session_state
            )
            on_watch = partial(
                _on_watch, sessions=self.sessions, session_state=self.session_state
            )

            @run_safely(
                device=device,
                device_id=self.device_id,
                sessions=self.sessions,
                session_state=self.session_state,
            )
            def job():
                self.handle_blogger(
                    device,
                    source[1:] if "@" in source else source,
                    args.likes_count,
                    args.stories_count,
                    int(args.follow_percentage),
                    int(args.follow_limit) if args.follow_limit else None,
                    storage,
                    profile_filter,
                    on_like,
                    on_watch,
                    on_interaction,
                )
                self.state.is_job_completed = True

            while (
                not self.state.is_job_completed
                and not self.state.is_likes_limit_reached
            ):
                job()

            if self.state.is_likes_limit_reached:
                break

    def handle_blogger(
        self,
        device,
        username,
        likes_count,
        stories_count,
        follow_percentage,
        follow_limit,
        storage,
        profile_filter,
        on_like,
        on_watch,
        on_interaction,
    ):
        is_myself = username == self.session_state.my_username
        interaction = partial(
            interact_with_user,
            my_username=self.session_state.my_username,
            likes_count=likes_count,
            stories_count=stories_count,
            follow_percentage=follow_percentage,
            on_like=on_like,
            on_watch=on_watch,
            profile_filter=profile_filter,
        )
        is_follow_limit_reached = partial(
            is_follow_limit_reached_for_source,
            follow_limit=follow_limit,
            source=username,
            session_state=self.session_state,
        )

        if not self.open_user_followers(device, username):
            return
        if is_myself:
            self.scroll_to_bottom(device)
        self.iterate_over_followers(
            device,
            interaction,
            is_follow_limit_reached,
            storage,
            on_interaction,
            is_myself,
        )

    def open_user_followers(self, device, username):
        if username is None:
            logger.info("Open your followers")
            profile_view = TabBarView(device).navigateToProfile()
            profile_view.navigateToFollowers()
        else:
            search_view = TabBarView(device).navigateToSearch()
            profile_view = search_view.navigateToUsername(username)
            random_sleep()
            if not profile_view:
                return False

            logger.info(f"Open @{username} followers")
            profile_view.navigateToFollowers()

        return True

    def scroll_to_bottom(self, device):
        logger.info("Scroll to bottom")

        def is_end_reached():
            see_all_button = device.find(
                resourceId="com.instagram.android:id/see_all_button",
                className="android.widget.TextView",
            )
            return see_all_button.exists()

        list_view = device.find(
            resourceId="android:id/list", className="android.widget.ListView"
        )
        while not is_end_reached():
            list_view.swipe(DeviceFacade.Direction.BOTTOM)

        logger.info("Scroll back to the first follower")

        def is_at_least_one_follower():
            follower = device.find(
                resourceId="com.instagram.android:id/follow_list_container",
                className="android.widget.LinearLayout",
            )
            return follower.exists()

        while not is_at_least_one_follower():
            list_view.scroll(DeviceFacade.Direction.TOP)

    def iterate_over_followers(
        self,
        device,
        interaction,
        is_follow_limit_reached,
        storage,
        on_interaction,
        is_myself,
    ):
        # Wait until list is rendered
        device.find(
            resourceId="com.instagram.android:id/follow_list_container",
            className="android.widget.LinearLayout",
        ).wait()

        def scrolled_to_top():
            row_search = device.find(
                resourceId="com.instagram.android:id/row_search_edit_text",
                className="android.widget.EditText",
            )
            return row_search.exists()

        scroll_end_detector = ScrollEndDetector()
        while True:
            logger.info("Iterate over visible followers")
            random_sleep()
            screen_iterated_followers = []
            screen_skipped_followers_count = 0
            scroll_end_detector.notify_new_page()

            try:
                for item in device.find(
                    resourceId="com.instagram.android:id/follow_list_container",
                    className="android.widget.LinearLayout",
                ):
                    user_info_view = item.child(index=1)
                    user_name_view = user_info_view.child(index=0).child()
                    if not user_name_view.exists(quick=True):
                        logger.info(
                            "Next item not found: probably reached end of the screen.",
                            extra={"color": f"{Fore.GREEN}"},
                        )
                        break

                    username = user_name_view.get_text()
                    screen_iterated_followers.append(username)
                    scroll_end_detector.notify_username_iterated(username)

                    if storage.is_user_in_blacklist(username):
                        logger.info(f"@{username} is in blacklist. Skip.")
                    elif not is_myself and storage.check_user_was_interacted(username):
                        logger.info(f"@{username}: already interacted. Skip.")
                        screen_skipped_followers_count += 1
                    elif is_myself and storage.check_user_was_interacted_recently(
                        username
                    ):
                        logger.info(
                            f"@{username}: already interacted in the last week. Skip."
                        )
                        screen_skipped_followers_count += 1
                    else:
                        logger.info(f"@{username}: interact")
                        user_name_view.click()

                        can_follow = (
                            not is_myself
                            and not is_follow_limit_reached()
                            and storage.get_following_status(username)
                            == FollowingStatus.NONE
                        )

                        interaction_succeed, followed = interaction(
                            device, username=username, can_follow=can_follow
                        )
                        storage.add_interacted_user(username, followed=followed)
                        can_continue = on_interaction(
                            succeed=interaction_succeed, followed=followed
                        )

                        if not can_continue:
                            return

                        logger.info("Back to followers list")
                        device.back()
                        random_sleep()
            except IndexError:
                logger.error(
                    "Cannot get next item: probably reached end of the screen."
                )

            if is_myself and scrolled_to_top():
                logger.info(
                    "Scrolled to top, finish.", extra={"color": f"{Fore.GREEN}"}
                )
                return
            elif len(screen_iterated_followers) > 0:
                load_more_button = device.find(
                    resourceId="com.instagram.android:id/row_load_more_button"
                )
                load_more_button_exists = load_more_button.exists(quick=True)

                if scroll_end_detector.is_the_end():
                    return

                need_swipe = screen_skipped_followers_count == len(
                    screen_iterated_followers
                )
                list_view = device.find(
                    resourceId="android:id/list", className="android.widget.ListView"
                )
                if not list_view.exists():
                    logger.error(
                        "Cannot find the list of followers. Trying to press back again."
                    )
                    device.back()
                    list_view = device.find(
                        resourceId="android:id/list",
                        className="android.widget.ListView",
                    )

                if is_myself:
                    logger.info("Need to scroll now", extra={"color": f"{Fore.GREEN}"})
                    list_view.scroll(DeviceFacade.Direction.TOP)
                else:
                    pressed_retry = False
                    if load_more_button_exists:
                        retry_button = load_more_button.child(
                            className="android.widget.ImageView"
                        )
                        if retry_button.exists():
                            logger.info('Press "Load" button')
                            retry_button.click()
                            random_sleep()
                            pressed_retry = True

                    if need_swipe and not pressed_retry:
                        logger.info(
                            "All followers skipped, let's do a swipe",
                            extra={"color": f"{Fore.GREEN}"},
                        )
                        list_view.swipe(DeviceFacade.Direction.BOTTOM)
                    else:
                        logger.info(
                            "Need to scroll now", extra={"color": f"{Fore.GREEN}"}
                        )
                        list_view.scroll(DeviceFacade.Direction.BOTTOM)
            else:
                logger.info(
                    "No followers were iterated, finish.",
                    extra={"color": f"{Fore.GREEN}"},
                )
                return<|MERGE_RESOLUTION|>--- conflicted
+++ resolved
@@ -10,12 +10,9 @@
     _on_interaction,
     _on_like,
     _on_likes_limit_reached,
-<<<<<<< HEAD
     _on_watch,
-=======
     interact_with_user,
     is_follow_limit_reached_for_source,
->>>>>>> ed9cc9f2
 )
 from GramAddict.core.plugin_loader import Plugin
 from GramAddict.core.scroll_end_detector import ScrollEndDetector
