--- conflicted
+++ resolved
@@ -161,23 +161,15 @@
                 "default": None,
             },
             {
-<<<<<<< HEAD
+                "arg": "--delete-interacted-users",
+                "help": "delete the user from the file after processing it",
+                "action": "store_true",
+            },
+            {
                 "arg": "--scrape-to-file",
                 "nargs": None,
                 "help": "generate a file in main directory with given name with target users",
                 "metavar": ("filename"),
                 "default": None,
             },
-            {
-                "arg": "--total-scrape-limit",
-                "nargs": None,
-                "help": "limit on total scrape per session, 500 by default",
-                "metavar": "500",
-                "default": "500",
-=======
-                "arg": "--delete-interacted-users",
-                "help": "delete the user from the file after processing it",
-                "action": "store_true",
->>>>>>> dcfe8d36
-            },
         ]