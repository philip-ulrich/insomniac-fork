--- conflicted
+++ resolved
@@ -140,14 +140,11 @@
                 "action": "store_true",
             },
             {
-<<<<<<< HEAD
-=======
                 "arg": "--screen-record",
                 "help": "enable screen recording: it will be saved as debug.mp4",
                 "action": "store_true",
             },
             {
->>>>>>> e84fdee2
                 "arg": "--uia-version",
                 "nargs": None,
                 "help": "uiautomator version, defaults to 2.",
@@ -172,7 +169,6 @@
                 "arg": "--delete-interacted-users",
                 "help": "delete the user from the file after processing it",
                 "action": "store_true",
-<<<<<<< HEAD
             },
             {
                 "arg": "--comment-percentage",
@@ -187,7 +183,5 @@
                 "help": "limit on total comments per session, disabled by default",
                 "metavar": "10-90",
                 "default": "0",
-=======
->>>>>>> e84fdee2
             },
         ]