--- conflicted
+++ resolved
@@ -109,11 +109,8 @@
                     stories_percentage,
                     int(self.args.follow_percentage),
                     int(self.args.follow_limit) if self.args.follow_limit else None,
-<<<<<<< HEAD
                     self.args.scrape_to_file,
-=======
                     int(self.args.comment_percentage),
->>>>>>> 1320402a
                     plugin,
                     storage,
                     profile_filter,
@@ -142,11 +139,8 @@
         stories_percentage,
         follow_percentage,
         follow_limit,
-<<<<<<< HEAD
         scraping_file,
-=======
         comment_percentage,
->>>>>>> 1320402a
         current_job,
         storage,
         profile_filter,
@@ -216,27 +210,11 @@
                                 == FollowingStatus.NOT_IN_LIST
                             )
 
-<<<<<<< HEAD
                             interaction_succeed, followed, scraped = interaction(
                                 device, username=username, can_follow=can_follow
                             )
                             storage.add_interacted_user(
                                 username, followed=followed, scraped=scraped
-=======
-                            (
-                                interaction_succeed,
-                                followed,
-                                number_of_liked,
-                                number_of_watched,
-                            ) = interaction(
-                                device, username=username, can_follow=can_follow
-                            )
-                            add_interacted_user(
-                                username,
-                                followed=followed,
-                                liked=number_of_liked,
-                                watched=number_of_watched,
->>>>>>> 1320402a
                             )
                             can_continue = on_interaction(
                                 succeed=interaction_succeed,
