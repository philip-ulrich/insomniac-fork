--- conflicted
+++ resolved
@@ -1,12 +1,8 @@
 from GramAddict.core.filter import Filter
 import logging
 from functools import partial
-<<<<<<< HEAD
-from colorama import Fore, Style
-=======
-from colorama import Style
+from colorama import Style, Fore
 from os import path
->>>>>>> dcfe8d36
 from random import shuffle
 from GramAddict.core.decorators import run_safely
 from GramAddict.core.plugin_loader import Plugin
@@ -224,48 +220,5 @@
             logger.warning(f"File {current_file} not found.")
             return
 
-<<<<<<< HEAD
-        for username in user_list:
-            if username[-1:] == "\n":
-                username = username[:-1]
-            search_view = TabBarView(device).navigateToSearch()
-            random_sleep()
-            search_view.navigateToUsername(username)
-            random_sleep()
-
-            def interact():
-                can_follow = not is_follow_limit_reached() and (
-                    storage.get_following_status(username) == FollowingStatus.NONE
-                    or storage.get_following_status(username)
-                    == FollowingStatus.NOT_IN_LIST
-                )
-
-                interaction_succeed, followed, scraped = interaction(
-                    device, username=username, can_follow=can_follow
-                )
-                storage.add_interacted_user(
-                    username, followed=followed, scraped=scraped
-                )
-                can_continue = on_interaction(
-                    succeed=interaction_succeed, followed=followed, scraped=scraped
-                )
-                if not can_continue:
-                    return False
-                else:
-                    return True
-
-            if storage.is_user_in_blacklist(username):
-                logger.info(f"@{username} is in blacklist. Skip.")
-            elif storage.check_user_was_interacted(username):
-                logger.info(f"@{username}: already interacted. Skip.")
-            else:
-                logger.info(f"@{username}: interact")
-                if not interact():
-                    break
-                device.back()
-
-            continue
-=======
->>>>>>> dcfe8d36
         logger.info(f"Interact with users in {current_file} complete.")
         device.back()