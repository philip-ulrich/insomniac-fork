--- conflicted
+++ resolved
@@ -359,12 +359,8 @@
             save_crash(device)
             switch_to_english(device)
             raise LanguageNotEnglishException()
-<<<<<<< HEAD
-
-=======
         random_sleep()
         logger.debug("Unfollow btn click")
->>>>>>> e84fdee2
         unfollow_button.click()
         logger.info(f"Unfollow @{username}.", extra={"color": f"{Fore.YELLOW}"})
 
@@ -375,12 +371,7 @@
         attempts = 2
         for _ in range(attempts):
             confirm_unfollow_button = device.find(
-<<<<<<< HEAD
-                resourceId=self.ResourceID.FOLLOW_SHEET_UNFOLLOW_ROW,
-                className=ClassName.TEXT_VIEW,
-=======
                 resourceId=self.ResourceID.FOLLOW_SHEET_UNFOLLOW_ROW
->>>>>>> e84fdee2
             )
             if confirm_unfollow_button.exists():
                 break
@@ -390,11 +381,7 @@
             save_crash(device)
             device.back()
             return False
-<<<<<<< HEAD
-
-=======
         logger.debug("Confirm unfollow")
->>>>>>> e84fdee2
         confirm_unfollow_button.click()
 
         random_sleep(0, 1)
