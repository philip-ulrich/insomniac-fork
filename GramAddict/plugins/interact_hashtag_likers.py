import logging
from functools import partial
from random import seed, shuffle

from colorama import Fore, Style
from GramAddict.core.decorators import run_safely
from GramAddict.core.device_facade import DeviceFacade
from GramAddict.core.filter import Filter
from GramAddict.core.interaction import (
    _on_interaction,
    _on_like,
    _on_watch,
    interact_with_user,
    is_follow_limit_reached_for_source,
)
from GramAddict.core.plugin_loader import Plugin
from GramAddict.core.scroll_end_detector import ScrollEndDetector
from GramAddict.core.storage import FollowingStatus
from GramAddict.core.utils import get_value, random_sleep
from GramAddict.core.views import (
    TabBarView,
    HashTagView,
    OpenedPostView,
    PostsViewList,
    SwipeTo,
)

logger = logging.getLogger(__name__)

# Script Initialization
seed()


class InteractHashtagLikers(Plugin):
    """Handles the functionality of interacting with a hashtags likers"""

    def __init__(self):
        super().__init__()
        self.description = (
            "Handles the functionality of interacting with a hashtags likers"
        )
        self.arguments = [
            {
                "arg": "--hashtag-likers-top",
                "nargs": "+",
                "help": "list of hashtags in top results with whose likers you want to interact",
                "metavar": ("hashtag1", "hashtag2"),
                "default": None,
                "operation": True,
            },
            {
                "arg": "--hashtag-likers-recent",
                "nargs": "+",
                "help": "list of hashtags in recent results with whose likers you want to interact",
                "metavar": ("hashtag1", "hashtag2"),
                "default": None,
                "operation": True,
            },
        ]

    def run(self, device, configs, storage, sessions, plugin):
        class State:
            def __init__(self):
                pass

            is_job_completed = False

        self.device_id = configs.args.device
        self.sessions = sessions
        self.session_state = sessions[-1]
        self.args = configs.args
        profile_filter = Filter()
        self.current_mode = plugin[2:]

        # IMPORTANT: in each job we assume being on the top of the Profile tab already
        sources = [
            source
            for source in (
<<<<<<< HEAD
                args.hashtag_likers_top
                if self.current_mode == "hashtag-likers-top"
                else args.hashtag_likers_recent
=======
                self.args.hashtag_likers_top or self.args.hashtag_likers_recent
>>>>>>> d3dc2322
            )
        ]
        shuffle(sources)

        for source in sources:
            limit_reached = self.session_state.check_limit(
                self.args, limit_type=self.session_state.Limit.LIKES
            ) and self.session_state.check_limit(
                self.args, limit_type=self.session_state.Limit.FOLLOWS
            )

            self.state = State()
            if source[0] != "#":
                source = "#" + source
            logger.info(f"Handle {source}", extra={"color": f"{Style.BRIGHT}"})

            on_interaction = partial(
                _on_interaction,
                likes_limit=int(self.args.total_likes_limit),
                source=source,
                interactions_limit=get_value(
                    self.args.interactions_count, "Interactions count: {}", 70
                ),
                sessions=self.sessions,
                session_state=self.session_state,
                args=self.args,
            )

            on_like = partial(
                _on_like, sessions=self.sessions, session_state=self.session_state
            )

            on_watch = partial(
                _on_watch, sessions=self.sessions, session_state=self.session_state
            )

            if self.args.stories_count != "0":
                stories_percentage = get_value(
                    self.args.stories_percentage, "Chance of watching stories: {}%", 40
                )
            else:
                stories_percentage = 0

            @run_safely(
                device=device,
                device_id=self.device_id,
                sessions=self.sessions,
                session_state=self.session_state,
            )
            def job():
                self.handle_hashtag(
                    device,
                    source,
                    self.args.likes_count,
                    self.args.stories_count,
                    stories_percentage,
<<<<<<< HEAD
                    int(args.follow_percentage),
                    int(args.follow_limit) if args.follow_limit else None,
                    plugin[2:],
=======
                    int(self.args.follow_percentage),
                    int(self.args.follow_limit) if self.args.follow_limit else None,
                    self.args.hashtag_likers_recent,
>>>>>>> d3dc2322
                    storage,
                    profile_filter,
                    on_like,
                    on_watch,
                    on_interaction,
                )
                self.state.is_job_completed = True

            while not self.state.is_job_completed and not limit_reached:
                job()

            if limit_reached:
                logger.info("Likes and follows limit reached.")
                self.session_state.check_limit(
                    self.args, limit_type=self.session_state.Limit.ALL, output=True
                )
                break

    def handle_hashtag(
        self,
        device,
        hashtag,
        likes_count,
        stories_count,
        stories_percentage,
        follow_percentage,
        follow_limit,
        current_job,
        storage,
        profile_filter,
        on_like,
        on_watch,
        on_interaction,
    ):
        interaction = partial(
            interact_with_user,
            my_username=self.session_state.my_username,
            likes_count=likes_count,
            stories_count=stories_count,
            stories_percentage=stories_percentage,
            follow_percentage=follow_percentage,
            on_like=on_like,
            on_watch=on_watch,
            profile_filter=profile_filter,
            args=self.args,
            session_state=self.session_state,
            current_mode=self.current_mode,
        )

        is_follow_limit_reached = partial(
            is_follow_limit_reached_for_source,
            follow_limit=follow_limit,
            source=hashtag,
            session_state=self.session_state,
        )
        search_view = TabBarView(device).navigateToSearch()
        if not search_view.navigateToHashtag(hashtag):
            return

        if current_job == "hashtag-likers-recent":
            logger.info("Switching to Recent tab")
            HashTagView(device)._getRecentTab().click()
            random_sleep(5, 10)
            if HashTagView(device)._check_if_no_posts():
                HashTagView(device)._reload_page()
                random_sleep(4, 8)

        logger.info("Opening the first result")

        result_view = HashTagView(device)._getRecyclerView()
        HashTagView(device)._getFistImageView(result_view).click()
        random_sleep()

        skipped_list_limit = get_value(self.args.skipped_list_limit, None, 15)
        skipped_fling_limit = get_value(self.args.fling_when_skipped, None, 0)

        posts_end_detector = ScrollEndDetector(
            repeats_to_end=2,
            skipped_list_limit=skipped_list_limit,
            skipped_fling_limit=skipped_fling_limit,
        )
        post_description = ""
        while True:

            PostsViewList(device).swipe_to_fit_posts(SwipeTo.HALF_PHOTO)
            if not OpenedPostView(device).open_likers():
                logger.info(
                    "No likes, let's scroll down.", extra={"color": f"{Fore.GREEN}"}
                )

                flag, post_description = PostsViewList(device).check_if_last_post(
                    post_description
                )
                if not flag:
                    PostsViewList(device).swipe_to_fit_posts(SwipeTo.NEXT_POST)
                    continue
                else:
                    break

            logger.info("Open list of likers.")
            posts_end_detector.notify_new_page()
            random_sleep()

            likes_list_view = OpenedPostView(device)._getListViewLikers()
            prev_screen_iterated_likers = []
            while True:
                logger.info("Iterate over visible likers.")
                screen_iterated_likers = []
                opened = False

                try:
                    for item in OpenedPostView(device)._getUserCountainer():
                        username_view = OpenedPostView(device)._getUserName(item)
                        if not username_view.exists(quick=True):
                            logger.info(
                                "Next item not found: probably reached end of the screen.",
                                extra={"color": f"{Fore.GREEN}"},
                            )
                            break

                        username = username_view.get_text()
                        profile_interact = profile_filter.check_profile_from_list(
                            device, item, username
                        )
                        screen_iterated_likers.append(username)
                        posts_end_detector.notify_username_iterated(username)
                        if not profile_interact:
                            continue
                        elif storage.is_user_in_blacklist(username):
                            logger.info(f"@{username} is in blacklist. Skip.")
                            continue
                        elif storage.check_user_was_interacted(username):
                            logger.info(f"@{username}: already interacted. Skip.")
                            continue
                        else:
                            logger.info(f"@{username}: interact")
                            username_view.click()

                        can_follow = not is_follow_limit_reached() and (
                            storage.get_following_status(username)
                            == FollowingStatus.NONE
                            or storage.get_following_status(username)
                            == FollowingStatus.NOT_IN_LIST
                        )

                        interaction_succeed, followed = interaction(
                            device, username=username, can_follow=can_follow
                        )
                        storage.add_interacted_user(username, followed=followed)
                        opened = True
                        can_continue = on_interaction(
                            succeed=interaction_succeed, followed=followed
                        )
                        if not can_continue:
                            return

                        logger.info("Back to likers list.")
                        device.back()
                        random_sleep()
                except IndexError:
                    logger.info(
                        "Cannot get next item: probably reached end of the screen.",
                        extra={"color": f"{Fore.GREEN}"},
                    )
                    break

                if not opened:
                    logger.info(
                        "All followers skipped.",
                        extra={"color": f"{Fore.GREEN}"},
                    )
                    posts_end_detector.notify_skipped_all()
                    if posts_end_detector.is_skipped_limit_reached():
                        posts_end_detector.reset_skipped_all()
                        device.back()
                        PostsViewList(device).swipe_to_fit_posts(False)
                        break
                    if screen_iterated_likers == prev_screen_iterated_likers:
                        logger.info(
                            "Iterated exactly the same likers twice.",
                            extra={"color": f"{Fore.GREEN}"},
                        )
                        logger.info(f"Back to {hashtag}'s posts list.")
                        device.back()
                        logger.info("Going to the next post.")
                        PostsViewList(device).swipe_to_fit_posts(False)
                        break
                    if posts_end_detector.is_fling_limit_reached():
                        prev_screen_iterated_likers.clear()
                        prev_screen_iterated_likers += screen_iterated_likers
                        logger.info(
                            "Reached fling limit. Fling to see other likers",
                            extra={"color": f"{Fore.GREEN}"},
                        )
                        likes_list_view.fling(DeviceFacade.Direction.BOTTOM)
                    else:
                        prev_screen_iterated_likers.clear()
                        prev_screen_iterated_likers += screen_iterated_likers
                        logger.info(
                            "Scroll to see other likers",
                            extra={"color": f"{Fore.GREEN}"},
                        )
                        likes_list_view.scroll(DeviceFacade.Direction.BOTTOM)
                else:
                    prev_screen_iterated_likers.clear()
                    prev_screen_iterated_likers += screen_iterated_likers
                    logger.info(
                        "Scroll to see other likers", extra={"color": f"{Fore.GREEN}"}
                    )
<<<<<<< HEAD
                    logger.info(f"Back to {hashtag}'s posts list.")
                    device.back()
                    logger.info("Going to the next post.")
                    PostsViewList(device).swipe_to_fit_posts(SwipeTo.NEXT_POST)

                    break

                prev_screen_iterated_likers.clear()
                prev_screen_iterated_likers += screen_iterated_likers

                logger.info(
                    "Scroll to see other likers", extra={"color": f"{Fore.GREEN}"}
                )
                likes_list_view.scroll(DeviceFacade.Direction.BOTTOM)
=======
                    likes_list_view.scroll(DeviceFacade.Direction.BOTTOM)
>>>>>>> d3dc2322

            if posts_end_detector.is_the_end():
                break<|MERGE_RESOLUTION|>--- conflicted
+++ resolved
@@ -76,13 +76,9 @@
         sources = [
             source
             for source in (
-<<<<<<< HEAD
-                args.hashtag_likers_top
+                self.args.hashtag_likers_top
                 if self.current_mode == "hashtag-likers-top"
-                else args.hashtag_likers_recent
-=======
-                self.args.hashtag_likers_top or self.args.hashtag_likers_recent
->>>>>>> d3dc2322
+                else self.args.hashtag_likers_recent
             )
         ]
         shuffle(sources)
@@ -139,15 +135,9 @@
                     self.args.likes_count,
                     self.args.stories_count,
                     stories_percentage,
-<<<<<<< HEAD
-                    int(args.follow_percentage),
-                    int(args.follow_limit) if args.follow_limit else None,
-                    plugin[2:],
-=======
                     int(self.args.follow_percentage),
                     int(self.args.follow_limit) if self.args.follow_limit else None,
-                    self.args.hashtag_likers_recent,
->>>>>>> d3dc2322
+                    plugin[2:],
                     storage,
                     profile_filter,
                     on_like,
@@ -357,7 +347,6 @@
                     logger.info(
                         "Scroll to see other likers", extra={"color": f"{Fore.GREEN}"}
                     )
-<<<<<<< HEAD
                     logger.info(f"Back to {hashtag}'s posts list.")
                     device.back()
                     logger.info("Going to the next post.")
@@ -372,9 +361,6 @@
                     "Scroll to see other likers", extra={"color": f"{Fore.GREEN}"}
                 )
                 likes_list_view.scroll(DeviceFacade.Direction.BOTTOM)
-=======
-                    likes_list_view.scroll(DeviceFacade.Direction.BOTTOM)
->>>>>>> d3dc2322
 
             if posts_end_detector.is_the_end():
                 break