import logging
from functools import partial
from random import seed, shuffle

from colorama import Fore, Style
from GramAddict.core.decorators import run_safely
from GramAddict.core.device_facade import DeviceFacade
from GramAddict.core.filter import Filter
from GramAddict.core.interaction import (
    _on_interaction,
    _on_like,
    _on_likes_limit_reached,
    interact_with_user,
    is_follow_limit_reached_for_source,
)
from GramAddict.core.plugin_loader import Plugin
from GramAddict.core.scroll_end_detector import ScrollEndDetector
from GramAddict.core.storage import FollowingStatus
from GramAddict.core.utils import get_value, random_sleep
from GramAddict.core.views import TabBarView

logger = logging.getLogger(__name__)

# Script Initialization
seed()


class InteractHashtagLikers(Plugin):
    """This plugin handles the functionality of interacting with a bloggers followers"""

    def __init__(self):
        super().__init__()
        self.description = "This plugin handles the functionality of interacting with a bloggers followers"
        self.arguments = [
            {
                "arg": "--hashtag-likers",
                "nargs": "+",
                "help": "list of hashtags with whose likers you want to interact",
                "metavar": ("hashtag1", "hashtag2"),
                "default": None,
                "operation": True,
            }
        ]

    def run(self, device, device_id, args, enabled, storage, sessions):
        class State:
            def __init__(self):
                pass

            is_job_completed = False
            is_likes_limit_reached = False

        self.device_id = device_id
        self.sessions = sessions
        self.session_state = sessions[-1]
        profile_filter = Filter()

        # IMPORTANT: in each job we assume being on the top of the Profile tab already
        sources = [source for source in args.hashtag_likers]
        shuffle(sources)

        for source in sources:
            self.state = State()
            if source[0] != "#":
                source = "#" + source
            logger.info(f"Handle {source}", extra={"color": f"{Style.BRIGHT}"})

            on_likes_limit_reached = partial(_on_likes_limit_reached, state=self.state)

            on_interaction = partial(
                _on_interaction,
                on_likes_limit_reached=on_likes_limit_reached,
                likes_limit=int(args.total_likes_limit),
                source=source,
                interactions_limit=get_value(
                    args.interactions_count, "Interactions count: {}", 70
                ),
                sessions=self.sessions,
                session_state=self.session_state,
            )

            on_like = partial(
                _on_like, sessions=self.sessions, session_state=self.session_state
            )

            @run_safely(
                device=device,
                device_id=self.device_id,
                sessions=self.sessions,
                session_state=self.session_state,
            )
            def job():
                self.handle_hashtag(
                    device,
                    source,
                    args.likes_count,
                    int(args.follow_percentage),
                    int(args.follow_limit) if args.follow_limit else None,
                    storage,
                    profile_filter,
                    on_like,
                    on_interaction,
                )
                self.state.is_job_completed = True

            while (
                not self.state.is_job_completed
                and not self.state.is_likes_limit_reached
            ):
                job()

            if self.state.is_likes_limit_reached:
                break

    def handle_hashtag(
        self,
        device,
        hashtag,
        likes_count,
        follow_percentage,
        follow_limit,
        storage,
        profile_filter,
        on_like,
        on_interaction,
    ):
        interaction = partial(
            interact_with_user,
            my_username=self.session_state.my_username,
            likes_count=likes_count,
            follow_percentage=follow_percentage,
            on_like=on_like,
            profile_filter=profile_filter,
        )

        is_follow_limit_reached = partial(
            is_follow_limit_reached_for_source,
            follow_limit=follow_limit,
            source=hashtag,
            session_state=self.session_state,
        )
        search_view = TabBarView(device).navigateToSearch()
        random_sleep()
        if not search_view.navigateToHashtag(hashtag):
            return

        logger.info("Opening the first result")
<<<<<<< HEAD
=======
        random_sleep()
>>>>>>> dccc995b

        first_result_view = device.find(
            resourceId="com.instagram.android:id/recycler_view",
            className="androidx.recyclerview.widget.RecyclerView",
        )

        first_result_view.child(index=3).click()
        random_sleep()

        posts_list_view = device.find(
            resourceId="android:id/list",
            className="androidx.recyclerview.widget.RecyclerView",
        )
        posts_end_detector = ScrollEndDetector(repeats_to_end=2)

        while True:
            if not self.open_likers(device):
                logger.info(
                    "No likes, let's scroll down.", extra={"color": f"{Fore.GREEN}"}
                )
                posts_list_view.scroll(DeviceFacade.Direction.BOTTOM)
                continue

            logger.info("List of likers is opened.")
            posts_end_detector.notify_new_page()
            random_sleep()
            likes_list_view = device.find(
                resourceId="android:id/list", className="android.widget.ListView"
            )
            prev_screen_iterated_likers = []
            while True:
                logger.info("Iterate over visible likers.")
                screen_iterated_likers = []

                try:
                    for item in device.find(
                        resourceId="com.instagram.android:id/row_user_container_base",
                        className="android.widget.LinearLayout",
                    ):
                        username_view = item.child(
                            resourceId="com.instagram.android:id/row_user_primary_name",
                            className="android.widget.TextView",
                        )
                        if not username_view.exists(quick=True):
                            logger.info(
                                "Next item not found: probably reached end of the screen.",
                                extra={"color": f"{Fore.GREEN}"},
                            )
                            break

                        username = username_view.get_text()
                        screen_iterated_likers.append(username)
                        posts_end_detector.notify_username_iterated(username)

                        if storage.is_user_in_blacklist(username):
                            logger.info(f"@{username} is in blacklist. Skip.")
                            continue
                        elif storage.check_user_was_interacted(username):
                            logger.info(f"@{username}: already interacted. Skip.")
                            continue
                        else:
                            logger.info(f"@{username}: interact")
                            username_view.click()

                        can_follow = (
                            not is_follow_limit_reached()
                            and storage.get_following_status(username)
                            == FollowingStatus.NONE
                        )

                        interaction_succeed, followed = interaction(
                            device, username=username, can_follow=can_follow
                        )
                        storage.add_interacted_user(username, followed=followed)
                        can_continue = on_interaction(
                            succeed=interaction_succeed, followed=followed
                        )
                        if not can_continue:
                            return

                        logger.info("Back to likers list")
                        device.back()
                        random_sleep()
                except IndexError:
                    logger.info(
                        "Cannot get next item: probably reached end of the screen.",
                        extra={"color": f"{Fore.GREEN}"},
                    )

                if screen_iterated_likers == prev_screen_iterated_likers:
                    logger.info(
                        "Iterated exactly the same likers twice, finish.",
                        extra={"color": f"{Fore.GREEN}"},
                    )
                    logger.info(f"Back to #{hashtag}")
                    device.back()
                    break

                prev_screen_iterated_likers.clear()
                prev_screen_iterated_likers += screen_iterated_likers

                logger.info("Need to scroll now", extra={"color": f"{Fore.GREEN}"})
                likes_list_view.scroll(DeviceFacade.Direction.BOTTOM)

            if posts_end_detector.is_the_end():
                break
            else:
                posts_list_view.scroll(DeviceFacade.Direction.BOTTOM)

    def open_likers(self, device):
<<<<<<< HEAD
        likes_view = device.find(
            resourceId="com.instagram.android:id/row_feed_textview_likes",
            className="android.widget.TextView",
        )
        if likes_view.exists():
            logger.info("Opening post likers")
            random_sleep()
            likes_view.click("right")
            return True
        else:
            return False
=======
        attempts = 0
        while True:
            likes_view = device.find(
                resourceId="com.instagram.android:id/row_feed_textview_likes",
                className="android.widget.TextView",
            )
            if likes_view.exists():
                logger.info("Opening post likers")
                random_sleep()
                likes_view.click("right")
                return True
            else:
                if attempts < 1:
                    attempts += 1
                    logger.info("Can't find likers, trying small swipe")
                    device.swipe(DeviceFacade.Direction.TOP, scale=0.1)
                    continue
                else:
                    return False
>>>>>>> dccc995b
<|MERGE_RESOLUTION|>--- conflicted
+++ resolved
@@ -145,10 +145,7 @@
             return
 
         logger.info("Opening the first result")
-<<<<<<< HEAD
-=======
         random_sleep()
->>>>>>> dccc995b
 
         first_result_view = device.find(
             resourceId="com.instagram.android:id/recycler_view",
@@ -259,19 +256,6 @@
                 posts_list_view.scroll(DeviceFacade.Direction.BOTTOM)
 
     def open_likers(self, device):
-<<<<<<< HEAD
-        likes_view = device.find(
-            resourceId="com.instagram.android:id/row_feed_textview_likes",
-            className="android.widget.TextView",
-        )
-        if likes_view.exists():
-            logger.info("Opening post likers")
-            random_sleep()
-            likes_view.click("right")
-            return True
-        else:
-            return False
-=======
         attempts = 0
         while True:
             likes_view = device.find(
@@ -290,5 +274,4 @@
                     device.swipe(DeviceFacade.Direction.TOP, scale=0.1)
                     continue
                 else:
-                    return False
->>>>>>> dccc995b
+                    return False