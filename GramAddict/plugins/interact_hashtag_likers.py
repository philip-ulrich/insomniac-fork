--- conflicted
+++ resolved
@@ -138,11 +138,9 @@
                     stories_percentage,
                     int(self.args.follow_percentage),
                     int(self.args.follow_limit) if self.args.follow_limit else None,
-<<<<<<< HEAD
                     self.args.scrape_to_file,
-=======
+
                     int(self.args.comment_percentage),
->>>>>>> 21cdd586
                     plugin,
                     storage,
                     profile_filter,
@@ -171,11 +169,8 @@
         stories_percentage,
         follow_percentage,
         follow_limit,
-<<<<<<< HEAD
         scraping_file,
-=======
         comment_percentage,
->>>>>>> 21cdd586
         current_job,
         storage,
         profile_filter,
@@ -324,14 +319,6 @@
                             or storage.get_following_status(username)
                             == FollowingStatus.NOT_IN_LIST
                         )
-
-<<<<<<< HEAD
-                        interaction_succeed, followed, scraped = interaction(
-                            device, username=username, can_follow=can_follow
-                        )
-                        storage.add_interacted_user(
-                            username, followed=followed, scraped=scraped
-=======
                         (
                             interaction_succeed,
                             followed,
@@ -343,9 +330,9 @@
                         add_interacted_user(
                             username,
                             followed=followed,
+                            scraped=scraped,
                             liked=number_of_liked,
                             watched=number_of_watched,
->>>>>>> 21cdd586
                         )
                         opened = True
                         can_continue = on_interaction(
