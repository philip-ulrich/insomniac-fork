import logging
from functools import partial
from random import seed, shuffle

from colorama import Fore
from GramAddict.core.decorators import run_safely
from GramAddict.core.device_facade import DeviceFacade
from GramAddict.core.filter import Filter
from GramAddict.core.interaction import (
    _on_interaction,
    _on_like,
    _on_watch,
    interact_with_user,
    is_follow_limit_reached_for_source,
)
from GramAddict.core.plugin_loader import Plugin
from GramAddict.core.scroll_end_detector import ScrollEndDetector
from GramAddict.core.storage import FollowingStatus
from GramAddict.core.utils import get_value, random_sleep
from GramAddict.core.views import (
    TabBarView,
    HashTagView,
    OpenedPostView,
    PostsViewList,
    SwipeTo,
<<<<<<< HEAD
    UniversalActions,
=======
>>>>>>> e84fdee2
)

logger = logging.getLogger(__name__)

# Script Initialization
seed()


class InteractHashtagLikers(Plugin):
    """Handles the functionality of interacting with a hashtags likers"""

    def __init__(self):
        super().__init__()
        self.description = (
            "Handles the functionality of interacting with a hashtags likers"
        )
        self.arguments = [
            {
                "arg": "--hashtag-likers-top",
                "nargs": "+",
                "help": "list of hashtags in top results with whose likers you want to interact",
                "metavar": ("hashtag1", "hashtag2"),
                "default": None,
                "operation": True,
            },
            {
                "arg": "--hashtag-likers-recent",
                "nargs": "+",
                "help": "list of hashtags in recent results with whose likers you want to interact",
                "metavar": ("hashtag1", "hashtag2"),
                "default": None,
                "operation": True,
            },
        ]

    def run(self, device, configs, storage, sessions, plugin):
        class State:
            def __init__(self):
                pass

            is_job_completed = False

        self.device_id = configs.args.device
        self.sessions = sessions
        self.session_state = sessions[-1]
        self.args = configs.args
        profile_filter = Filter()
        self.current_mode = plugin

        # IMPORTANT: in each job we assume being on the top of the Profile tab already
        sources = [
            source
            for source in (
                self.args.hashtag_likers_top
                if self.current_mode == "hashtag-likers-top"
                else self.args.hashtag_likers_recent
            )
        ]
        shuffle(sources)

        for source in sources:
            limit_reached = self.session_state.check_limit(
                self.args, limit_type=self.session_state.Limit.LIKES
            ) and self.session_state.check_limit(
                self.args, limit_type=self.session_state.Limit.FOLLOWS
            )

            self.state = State()
            if source[0] != "#":
                source = "#" + source
            logger.info(f"Handle {source}", extra={"color": f"{Fore.BLUE}"})

            on_interaction = partial(
                _on_interaction,
                likes_limit=int(self.args.total_likes_limit),
                source=source,
                interactions_limit=get_value(
                    self.args.interactions_count, "Interactions count: {}", 70
                ),
                sessions=self.sessions,
                session_state=self.session_state,
                args=self.args,
            )

            on_like = partial(
                _on_like, sessions=self.sessions, session_state=self.session_state
            )

            on_watch = partial(
                _on_watch, sessions=self.sessions, session_state=self.session_state
            )

            if self.args.stories_count != "0":
                stories_percentage = get_value(
                    self.args.stories_percentage, "Chance of watching stories: {}%", 40
                )
            else:
                stories_percentage = 0

            @run_safely(
                device=device,
                device_id=self.device_id,
                sessions=self.sessions,
                session_state=self.session_state,
                screen_record=self.args.screen_record,
            )
            def job():
                self.handle_hashtag(
                    device,
                    source,
                    self.args.likes_count,
                    self.args.stories_count,
                    stories_percentage,
                    int(self.args.follow_percentage),
                    int(self.args.follow_limit) if self.args.follow_limit else None,
<<<<<<< HEAD
                    self.args.scrape_to_file,
=======
>>>>>>> e84fdee2
                    plugin,
                    storage,
                    profile_filter,
                    on_like,
                    on_watch,
                    on_interaction,
                )
                self.state.is_job_completed = True

            while not self.state.is_job_completed and not limit_reached:
                job()

            if limit_reached:
                logger.info("Likes and follows limit reached.")
                self.session_state.check_limit(
                    self.args, limit_type=self.session_state.Limit.ALL, output=True
                )
                break

    def handle_hashtag(
        self,
        device,
        hashtag,
        likes_count,
        stories_count,
        stories_percentage,
        follow_percentage,
        follow_limit,
<<<<<<< HEAD
        scraping_file,
=======
>>>>>>> e84fdee2
        current_job,
        storage,
        profile_filter,
        on_like,
        on_watch,
        on_interaction,
    ):
        interaction = partial(
            interact_with_user,
            my_username=self.session_state.my_username,
            likes_count=likes_count,
            stories_count=stories_count,
            stories_percentage=stories_percentage,
            follow_percentage=follow_percentage,
            on_like=on_like,
            on_watch=on_watch,
            profile_filter=profile_filter,
            args=self.args,
            session_state=self.session_state,
<<<<<<< HEAD
            scraping_file=scraping_file,
=======
>>>>>>> e84fdee2
            current_mode=self.current_mode,
        )

        is_follow_limit_reached = partial(
            is_follow_limit_reached_for_source,
            follow_limit=follow_limit,
            source=hashtag,
            session_state=self.session_state,
        )
        search_view = TabBarView(device).navigateToSearch()
        if not search_view.navigateToHashtag(hashtag):
            return

        if current_job == "hashtag-likers-recent":
            logger.info("Switching to Recent tab")
            HashTagView(device)._getRecentTab().click()
            random_sleep(5, 10)
            if HashTagView(device)._check_if_no_posts():
<<<<<<< HEAD
                UniversalActions(device)._reload_page()
=======
                HashTagView(device)._reload_page()
>>>>>>> e84fdee2
                random_sleep(4, 8)

        logger.info("Opening the first result")

        result_view = HashTagView(device)._getRecyclerView()
        HashTagView(device)._getFistImageView(result_view).click()
        random_sleep()

        skipped_list_limit = get_value(self.args.skipped_list_limit, None, 15)
        skipped_fling_limit = get_value(self.args.fling_when_skipped, None, 0)

        posts_end_detector = ScrollEndDetector(
            repeats_to_end=2,
            skipped_list_limit=skipped_list_limit,
            skipped_fling_limit=skipped_fling_limit,
        )

        post_description = ""
        nr_same_post = 0
        nr_same_posts_max = 3
        while True:
            likers_container_exists = PostsViewList(device)._find_likers_container()
            has_one_liker_or_none = PostsViewList(
                device
            )._check_if_only_one_liker_or_none()

            flag, post_description = PostsViewList(device)._check_if_last_post(
                post_description
            )
            if flag:
                nr_same_post += 1
                logger.info(
                    f"Warning: {nr_same_post}/{nr_same_posts_max} repeated posts."
                )
                if nr_same_post == nr_same_posts_max:
                    logger.info(
                        f"Scrolled through {nr_same_posts_max} posts with same description and author. Finish."
                    )
                    break
            else:
                nr_same_post = 0

            if likers_container_exists and not has_one_liker_or_none:
                PostsViewList(device).open_likers_container()
            else:
                PostsViewList(device).swipe_to_fit_posts(SwipeTo.NEXT_POST)
                continue

<<<<<<< HEAD
            logger.info("Open list of likers.")
=======
>>>>>>> e84fdee2
            posts_end_detector.notify_new_page()
            random_sleep()

            likes_list_view = OpenedPostView(device)._getListViewLikers()
            prev_screen_iterated_likers = []
            while True:
                logger.info("Iterate over visible likers.")
                screen_iterated_likers = []
                opened = False

                try:
                    for item in OpenedPostView(device)._getUserCountainer():
                        username_view = OpenedPostView(device)._getUserName(item)
                        if not username_view.exists(quick=True):
                            logger.info(
                                "Next item not found: probably reached end of the screen.",
                                extra={"color": f"{Fore.GREEN}"},
                            )
                            break

                        username = username_view.get_text()
                        profile_interact = profile_filter.check_profile_from_list(
                            device, item, username
                        )
                        screen_iterated_likers.append(username)
                        posts_end_detector.notify_username_iterated(username)
                        if not profile_interact:
                            continue
                        elif storage.is_user_in_blacklist(username):
                            logger.info(f"@{username} is in blacklist. Skip.")
                            continue
                        elif storage.check_user_was_interacted(username):
                            logger.info(f"@{username}: already interacted. Skip.")
                            continue
                        else:
                            logger.info(f"@{username}: interact")
                            username_view.click()

                        can_follow = not is_follow_limit_reached() and (
                            storage.get_following_status(username)
                            == FollowingStatus.NONE
                            or storage.get_following_status(username)
                            == FollowingStatus.NOT_IN_LIST
                        )

                        interaction_succeed, followed, scraped = interaction(
                            device, username=username, can_follow=can_follow
                        )
<<<<<<< HEAD
                        storage.add_interacted_user(
                            username, followed=followed, scraped=scraped
                        )
=======
                        storage.add_interacted_user(username, followed=followed)
>>>>>>> e84fdee2
                        opened = True
                        can_continue = on_interaction(
                            succeed=interaction_succeed,
                            followed=followed,
                            scraped=scraped,
                        )
                        if not can_continue:
                            return

                        logger.info("Back to likers list.")
                        device.back()
                        random_sleep()
                except IndexError:
                    logger.info(
                        "Cannot get next item: probably reached end of the screen.",
                        extra={"color": f"{Fore.GREEN}"},
                    )
                    break

                go_back = False
                if not opened:
                    logger.info(
                        "All likers skipped.",
                        extra={"color": f"{Fore.GREEN}"},
                    )
                    posts_end_detector.notify_skipped_all()
                    if posts_end_detector.is_skipped_limit_reached():
                        posts_end_detector.reset_skipped_all()
                        device.back()
                        PostsViewList(device).swipe_to_fit_posts(False)
                        break
                if screen_iterated_likers == prev_screen_iterated_likers:
                    logger.info(
                        "Iterated exactly the same likers twice.",
                        extra={"color": f"{Fore.GREEN}"},
                    )
                    go_back = True
<<<<<<< HEAD
                if posts_end_detector.is_fling_limit_reached():
                    prev_screen_iterated_likers.clear()
                    prev_screen_iterated_likers += screen_iterated_likers
                    logger.info(
                        "Reached fling limit. Fling to see other likers",
                        extra={"color": f"{Fore.GREEN}"},
                    )
                    likes_list_view.fling(DeviceFacade.Direction.BOTTOM)
                else:
                    prev_screen_iterated_likers.clear()
                    prev_screen_iterated_likers += screen_iterated_likers
                    logger.info(
                        "Scroll to see other likers",
                        extra={"color": f"{Fore.GREEN}"},
                    )
                    likes_list_view.scroll(DeviceFacade.Direction.BOTTOM)
=======
>>>>>>> e84fdee2
                if go_back:
                    prev_screen_iterated_likers.clear()
                    prev_screen_iterated_likers += screen_iterated_likers
                    logger.info(
                        f"Back to {hashtag}'s posts list.",
                        extra={"color": f"{Fore.GREEN}"},
                    )
                    device.back()
                    logger.info("Going to the next post.")
                    PostsViewList(device).swipe_to_fit_posts(SwipeTo.NEXT_POST)
                    break
                if posts_end_detector.is_fling_limit_reached():
                    prev_screen_iterated_likers.clear()
                    prev_screen_iterated_likers += screen_iterated_likers
                    logger.info(
                        "Reached fling limit. Fling to see other likers",
                        extra={"color": f"{Fore.GREEN}"},
                    )
                    likes_list_view.fling(DeviceFacade.Direction.BOTTOM)
                else:
                    prev_screen_iterated_likers.clear()
                    prev_screen_iterated_likers += screen_iterated_likers
                    logger.info(
                        "Scroll to see other likers",
                        extra={"color": f"{Fore.GREEN}"},
                    )
                    likes_list_view.scroll(DeviceFacade.Direction.BOTTOM)

                if posts_end_detector.is_the_end():
                    break<|MERGE_RESOLUTION|>--- conflicted
+++ resolved
@@ -23,10 +23,6 @@
     OpenedPostView,
     PostsViewList,
     SwipeTo,
-<<<<<<< HEAD
-    UniversalActions,
-=======
->>>>>>> e84fdee2
 )
 
 logger = logging.getLogger(__name__)
@@ -142,10 +138,7 @@
                     stories_percentage,
                     int(self.args.follow_percentage),
                     int(self.args.follow_limit) if self.args.follow_limit else None,
-<<<<<<< HEAD
                     self.args.scrape_to_file,
-=======
->>>>>>> e84fdee2
                     plugin,
                     storage,
                     profile_filter,
@@ -174,10 +167,7 @@
         stories_percentage,
         follow_percentage,
         follow_limit,
-<<<<<<< HEAD
         scraping_file,
-=======
->>>>>>> e84fdee2
         current_job,
         storage,
         profile_filter,
@@ -197,10 +187,7 @@
             profile_filter=profile_filter,
             args=self.args,
             session_state=self.session_state,
-<<<<<<< HEAD
             scraping_file=scraping_file,
-=======
->>>>>>> e84fdee2
             current_mode=self.current_mode,
         )
 
@@ -219,11 +206,7 @@
             HashTagView(device)._getRecentTab().click()
             random_sleep(5, 10)
             if HashTagView(device)._check_if_no_posts():
-<<<<<<< HEAD
-                UniversalActions(device)._reload_page()
-=======
                 HashTagView(device)._reload_page()
->>>>>>> e84fdee2
                 random_sleep(4, 8)
 
         logger.info("Opening the first result")
@@ -272,10 +255,6 @@
                 PostsViewList(device).swipe_to_fit_posts(SwipeTo.NEXT_POST)
                 continue
 
-<<<<<<< HEAD
-            logger.info("Open list of likers.")
-=======
->>>>>>> e84fdee2
             posts_end_detector.notify_new_page()
             random_sleep()
 
@@ -324,13 +303,9 @@
                         interaction_succeed, followed, scraped = interaction(
                             device, username=username, can_follow=can_follow
                         )
-<<<<<<< HEAD
                         storage.add_interacted_user(
                             username, followed=followed, scraped=scraped
                         )
-=======
-                        storage.add_interacted_user(username, followed=followed)
->>>>>>> e84fdee2
                         opened = True
                         can_continue = on_interaction(
                             succeed=interaction_succeed,
@@ -368,25 +343,6 @@
                         extra={"color": f"{Fore.GREEN}"},
                     )
                     go_back = True
-<<<<<<< HEAD
-                if posts_end_detector.is_fling_limit_reached():
-                    prev_screen_iterated_likers.clear()
-                    prev_screen_iterated_likers += screen_iterated_likers
-                    logger.info(
-                        "Reached fling limit. Fling to see other likers",
-                        extra={"color": f"{Fore.GREEN}"},
-                    )
-                    likes_list_view.fling(DeviceFacade.Direction.BOTTOM)
-                else:
-                    prev_screen_iterated_likers.clear()
-                    prev_screen_iterated_likers += screen_iterated_likers
-                    logger.info(
-                        "Scroll to see other likers",
-                        extra={"color": f"{Fore.GREEN}"},
-                    )
-                    likes_list_view.scroll(DeviceFacade.Direction.BOTTOM)
-=======
->>>>>>> e84fdee2
                 if go_back:
                     prev_screen_iterated_likers.clear()
                     prev_screen_iterated_likers += screen_iterated_likers
