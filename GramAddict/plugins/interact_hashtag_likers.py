import logging
from functools import partial
from random import seed, shuffle

from colorama import Style
from GramAddict.core.decorators import run_safely
from GramAddict.core.filter import Filter
from GramAddict.core.interaction import (
    _on_interaction,
    _on_like,
    _on_watch,
    interact_with_user,
    is_follow_limit_reached_for_source,
    handle_likers,
)
from GramAddict.core.plugin_loader import Plugin
from GramAddict.core.scroll_end_detector import ScrollEndDetector
from GramAddict.core.utils import get_value

logger = logging.getLogger(__name__)

# Script Initialization
seed()


class InteractHashtagLikers(Plugin):
    """Handles the functionality of interacting with a hashtags likers"""

    def __init__(self):
        super().__init__()
        self.description = (
            "Handles the functionality of interacting with a hashtags likers"
        )
        self.arguments = [
            {
                "arg": "--hashtag-likers-top",
                "nargs": "+",
                "help": "list of hashtags in top results with whose likers you want to interact",
                "metavar": ("hashtag1", "hashtag2"),
                "default": None,
                "operation": True,
            },
            {
                "arg": "--hashtag-likers-recent",
                "nargs": "+",
                "help": "list of hashtags in recent results with whose likers you want to interact",
                "metavar": ("hashtag1", "hashtag2"),
                "default": None,
                "operation": True,
            },
        ]

    def run(self, device, configs, storage, sessions, plugin):
        class State:
            def __init__(self):
                pass

            is_job_completed = False

        self.device_id = configs.args.device
        self.sessions = sessions
        self.session_state = sessions[-1]
        self.args = configs.args
        profile_filter = Filter(storage)
        self.current_mode = plugin

        # IMPORTANT: in each job we assume being on the top of the Profile tab already
        sources = [
            source
            for source in (
                self.args.hashtag_likers_top
                if self.current_mode == "hashtag-likers-top"
                else self.args.hashtag_likers_recent
            )
        ]
        shuffle(sources)

        for source in sources:
            limit_reached = self.session_state.check_limit(
                self.args, limit_type=self.session_state.Limit.LIKES
            ) and self.session_state.check_limit(
                self.args, limit_type=self.session_state.Limit.FOLLOWS
            )

            self.state = State()
            if source[0] != "#":
                source = "#" + source
            logger.info(f"Handle {source}", extra={"color": f"{Style.BRIGHT}"})

            on_interaction = partial(
                _on_interaction,
                likes_limit=int(self.args.total_likes_limit),
                source=source,
                interactions_limit=get_value(
                    self.args.interactions_count, "Interactions count: {}", 70
                ),
                sessions=self.sessions,
                session_state=self.session_state,
                args=self.args,
            )

            on_like = partial(
                _on_like, sessions=self.sessions, session_state=self.session_state
            )

            on_watch = partial(
                _on_watch, sessions=self.sessions, session_state=self.session_state
            )

            if self.args.stories_count != "0":
                stories_percentage = get_value(
                    self.args.stories_percentage, "Chance of watching stories: {}%", 40
                )
            else:
                stories_percentage = 0

            @run_safely(
                device=device,
                device_id=self.device_id,
                sessions=self.sessions,
                session_state=self.session_state,
                screen_record=self.args.screen_record,
            )
            def job():
                self.handle_hashtag(
                    device,
                    source,
                    self.args.likes_count,
                    self.args.stories_count,
                    stories_percentage,
                    int(self.args.follow_percentage),
                    int(self.args.follow_limit) if self.args.follow_limit else None,
                    int(self.args.comment_percentage),
                    plugin,
                    storage,
                    profile_filter,
                    on_like,
                    on_watch,
                    on_interaction,
                )
                self.state.is_job_completed = True

            while not self.state.is_job_completed and not limit_reached:
                job()

            if limit_reached:
                logger.info("Likes and follows limit reached.")
                self.session_state.check_limit(
                    self.args, limit_type=self.session_state.Limit.ALL, output=True
                )
                break

    def handle_hashtag(
        self,
        device,
        hashtag,
        likes_count,
        stories_count,
        stories_percentage,
        follow_percentage,
        follow_limit,
        comment_percentage,
        current_job,
        storage,
        profile_filter,
        on_like,
        on_watch,
        on_interaction,
    ):
        interaction = partial(
            interact_with_user,
            my_username=self.session_state.my_username,
            likes_count=likes_count,
            stories_count=stories_count,
            stories_percentage=stories_percentage,
            follow_percentage=follow_percentage,
            comment_percentage=comment_percentage,
            on_like=on_like,
            on_watch=on_watch,
            profile_filter=profile_filter,
            args=self.args,
            session_state=self.session_state,
            current_mode=self.current_mode,
        )

        is_follow_limit_reached = partial(
            is_follow_limit_reached_for_source,
            follow_limit=follow_limit,
            source=hashtag,
            session_state=self.session_state,
        )
<<<<<<< HEAD

        add_interacted_user = partial(
            storage.add_interacted_user,
            session_id=self.session_state.id,
            job_name=current_job,
            target=hashtag,
        )

        search_view = TabBarView(device).navigateToSearch()
        if not search_view.navigateToHashtag(hashtag):
            return

        if current_job == "hashtag-likers-recent":
            logger.info("Switching to Recent tab")
            recent_tab = HashTagView(device)._getRecentTab()
            if recent_tab.exists() is True:
                recent_tab.click()
            else:
                inform_body = HashTagView(device)._getInformBody()
                if inform_body.exists():
                    logger.info(inform_body.get_text())
                    return
            random_sleep(5, 10)

        if HashTagView(device)._check_if_no_posts():
            HashTagView(device)._reload_page()
            random_sleep(4, 8)

        logger.info("Opening the first result")

        result_view = HashTagView(device)._getRecyclerView()
        HashTagView(device)._getFistImageView(result_view).click()
        random_sleep()
=======
>>>>>>> fe63fc0d

        skipped_list_limit = get_value(self.args.skipped_list_limit, None, 15)
        skipped_fling_limit = get_value(self.args.fling_when_skipped, None, 0)

        posts_end_detector = ScrollEndDetector(
            repeats_to_end=2,
            skipped_list_limit=skipped_list_limit,
            skipped_fling_limit=skipped_fling_limit,
        )

<<<<<<< HEAD
        post_description = ""
        nr_same_post = 0
        nr_same_posts_max = 3
        while True:
            likers_container_exists = PostsViewList(device)._find_likers_container()
            has_one_liker_or_none = PostsViewList(
                device
            )._check_if_only_one_liker_or_none()

            flag, post_description = PostsViewList(device)._check_if_last_post(
                post_description
            )
            if flag:
                nr_same_post += 1
                logger.info(
                    f"Warning: {nr_same_post}/{nr_same_posts_max} repeated posts."
                )
                if nr_same_post == nr_same_posts_max:
                    logger.info(
                        f"Scrolled through {nr_same_posts_max} posts with same description and author. Finish."
                    )
                    break
            else:
                nr_same_post = 0

            if likers_container_exists and not has_one_liker_or_none:
                PostsViewList(device).open_likers_container()
            else:
                PostsViewList(device).swipe_to_fit_posts(SwipeTo.NEXT_POST)
                continue

            posts_end_detector.notify_new_page()
            random_sleep()

            likes_list_view = OpenedPostView(device)._getListViewLikers()
            prev_screen_iterated_likers = []
            while True:
                logger.info("Iterate over visible likers.")
                screen_iterated_likers = []
                opened = False

                try:
                    for item in OpenedPostView(device)._getUserCountainer():
                        username_view = OpenedPostView(device)._getUserName(item)
                        if not username_view.exists(quick=True):
                            logger.info(
                                "Next item not found: probably reached end of the screen.",
                                extra={"color": f"{Fore.GREEN}"},
                            )
                            break

                        username = username_view.get_text()
                        profile_interact = profile_filter.check_profile_from_list(
                            device, item, username
                        )
                        screen_iterated_likers.append(username)
                        posts_end_detector.notify_username_iterated(username)
                        if not profile_interact:
                            continue
                        elif storage.is_user_in_blacklist(username):
                            logger.info(f"@{username} is in blacklist. Skip.")
                            continue
                        elif storage.check_user_was_interacted(username):
                            logger.info(f"@{username}: already interacted. Skip.")
                            continue
                        else:
                            logger.info(f"@{username}: interact")
                            username_view.click()

                        can_follow = not is_follow_limit_reached() and (
                            storage.get_following_status(username)
                            == FollowingStatus.NONE
                            or storage.get_following_status(username)
                            == FollowingStatus.NOT_IN_LIST
                        )

                        (
                            interaction_succeed,
                            followed,
                            number_of_liked,
                            number_of_watched,
                        ) = interaction(
                            device, username=username, can_follow=can_follow
                        )
                        add_interacted_user(
                            username,
                            followed=followed,
                            liked=number_of_liked,
                            watched=number_of_watched,
                        )
                        opened = True
                        can_continue = on_interaction(
                            succeed=interaction_succeed, followed=followed
                        )
                        if not can_continue:
                            return

                        logger.info("Back to likers list.")
                        device.back()
                        random_sleep()
                except IndexError:
                    logger.info(
                        "Cannot get next item: probably reached end of the screen.",
                        extra={"color": f"{Fore.GREEN}"},
                    )
                    break

                go_back = False
                if not opened:
                    logger.info(
                        "All likers skipped.",
                        extra={"color": f"{Fore.GREEN}"},
                    )
                    posts_end_detector.notify_skipped_all()
                    if posts_end_detector.is_skipped_limit_reached():
                        posts_end_detector.reset_skipped_all()
                        device.back()
                        PostsViewList(device).swipe_to_fit_posts(False)
                        break
                if screen_iterated_likers == prev_screen_iterated_likers:
                    logger.info(
                        "Iterated exactly the same likers twice.",
                        extra={"color": f"{Fore.GREEN}"},
                    )
                    go_back = True
                if go_back:
                    prev_screen_iterated_likers.clear()
                    prev_screen_iterated_likers += screen_iterated_likers
                    logger.info(
                        f"Back to {hashtag}'s posts list.",
                        extra={"color": f"{Fore.GREEN}"},
                    )
                    device.back()
                    logger.info("Going to the next post.")
                    PostsViewList(device).swipe_to_fit_posts(SwipeTo.NEXT_POST)
                    break
                if posts_end_detector.is_fling_limit_reached():
                    prev_screen_iterated_likers.clear()
                    prev_screen_iterated_likers += screen_iterated_likers
                    logger.info(
                        "Reached fling limit. Fling to see other likers",
                        extra={"color": f"{Fore.GREEN}"},
                    )
                    likes_list_view.fling(DeviceFacade.Direction.BOTTOM)
                else:
                    prev_screen_iterated_likers.clear()
                    prev_screen_iterated_likers += screen_iterated_likers
                    logger.info(
                        "Scroll to see other likers",
                        extra={"color": f"{Fore.GREEN}"},
                    )
                    likes_list_view.scroll(DeviceFacade.Direction.BOTTOM)

                if posts_end_detector.is_the_end():
                    break
=======
        handle_likers(
            device,
            hashtag,
            follow_limit,
            current_job,
            storage,
            profile_filter,
            posts_end_detector,
            on_interaction,
            interaction,
            is_follow_limit_reached,
        )
>>>>>>> fe63fc0d
<|MERGE_RESOLUTION|>--- conflicted
+++ resolved
@@ -189,42 +189,6 @@
             source=hashtag,
             session_state=self.session_state,
         )
-<<<<<<< HEAD
-
-        add_interacted_user = partial(
-            storage.add_interacted_user,
-            session_id=self.session_state.id,
-            job_name=current_job,
-            target=hashtag,
-        )
-
-        search_view = TabBarView(device).navigateToSearch()
-        if not search_view.navigateToHashtag(hashtag):
-            return
-
-        if current_job == "hashtag-likers-recent":
-            logger.info("Switching to Recent tab")
-            recent_tab = HashTagView(device)._getRecentTab()
-            if recent_tab.exists() is True:
-                recent_tab.click()
-            else:
-                inform_body = HashTagView(device)._getInformBody()
-                if inform_body.exists():
-                    logger.info(inform_body.get_text())
-                    return
-            random_sleep(5, 10)
-
-        if HashTagView(device)._check_if_no_posts():
-            HashTagView(device)._reload_page()
-            random_sleep(4, 8)
-
-        logger.info("Opening the first result")
-
-        result_view = HashTagView(device)._getRecyclerView()
-        HashTagView(device)._getFistImageView(result_view).click()
-        random_sleep()
-=======
->>>>>>> fe63fc0d
 
         skipped_list_limit = get_value(self.args.skipped_list_limit, None, 15)
         skipped_fling_limit = get_value(self.args.fling_when_skipped, None, 0)
@@ -235,163 +199,6 @@
             skipped_fling_limit=skipped_fling_limit,
         )
 
-<<<<<<< HEAD
-        post_description = ""
-        nr_same_post = 0
-        nr_same_posts_max = 3
-        while True:
-            likers_container_exists = PostsViewList(device)._find_likers_container()
-            has_one_liker_or_none = PostsViewList(
-                device
-            )._check_if_only_one_liker_or_none()
-
-            flag, post_description = PostsViewList(device)._check_if_last_post(
-                post_description
-            )
-            if flag:
-                nr_same_post += 1
-                logger.info(
-                    f"Warning: {nr_same_post}/{nr_same_posts_max} repeated posts."
-                )
-                if nr_same_post == nr_same_posts_max:
-                    logger.info(
-                        f"Scrolled through {nr_same_posts_max} posts with same description and author. Finish."
-                    )
-                    break
-            else:
-                nr_same_post = 0
-
-            if likers_container_exists and not has_one_liker_or_none:
-                PostsViewList(device).open_likers_container()
-            else:
-                PostsViewList(device).swipe_to_fit_posts(SwipeTo.NEXT_POST)
-                continue
-
-            posts_end_detector.notify_new_page()
-            random_sleep()
-
-            likes_list_view = OpenedPostView(device)._getListViewLikers()
-            prev_screen_iterated_likers = []
-            while True:
-                logger.info("Iterate over visible likers.")
-                screen_iterated_likers = []
-                opened = False
-
-                try:
-                    for item in OpenedPostView(device)._getUserCountainer():
-                        username_view = OpenedPostView(device)._getUserName(item)
-                        if not username_view.exists(quick=True):
-                            logger.info(
-                                "Next item not found: probably reached end of the screen.",
-                                extra={"color": f"{Fore.GREEN}"},
-                            )
-                            break
-
-                        username = username_view.get_text()
-                        profile_interact = profile_filter.check_profile_from_list(
-                            device, item, username
-                        )
-                        screen_iterated_likers.append(username)
-                        posts_end_detector.notify_username_iterated(username)
-                        if not profile_interact:
-                            continue
-                        elif storage.is_user_in_blacklist(username):
-                            logger.info(f"@{username} is in blacklist. Skip.")
-                            continue
-                        elif storage.check_user_was_interacted(username):
-                            logger.info(f"@{username}: already interacted. Skip.")
-                            continue
-                        else:
-                            logger.info(f"@{username}: interact")
-                            username_view.click()
-
-                        can_follow = not is_follow_limit_reached() and (
-                            storage.get_following_status(username)
-                            == FollowingStatus.NONE
-                            or storage.get_following_status(username)
-                            == FollowingStatus.NOT_IN_LIST
-                        )
-
-                        (
-                            interaction_succeed,
-                            followed,
-                            number_of_liked,
-                            number_of_watched,
-                        ) = interaction(
-                            device, username=username, can_follow=can_follow
-                        )
-                        add_interacted_user(
-                            username,
-                            followed=followed,
-                            liked=number_of_liked,
-                            watched=number_of_watched,
-                        )
-                        opened = True
-                        can_continue = on_interaction(
-                            succeed=interaction_succeed, followed=followed
-                        )
-                        if not can_continue:
-                            return
-
-                        logger.info("Back to likers list.")
-                        device.back()
-                        random_sleep()
-                except IndexError:
-                    logger.info(
-                        "Cannot get next item: probably reached end of the screen.",
-                        extra={"color": f"{Fore.GREEN}"},
-                    )
-                    break
-
-                go_back = False
-                if not opened:
-                    logger.info(
-                        "All likers skipped.",
-                        extra={"color": f"{Fore.GREEN}"},
-                    )
-                    posts_end_detector.notify_skipped_all()
-                    if posts_end_detector.is_skipped_limit_reached():
-                        posts_end_detector.reset_skipped_all()
-                        device.back()
-                        PostsViewList(device).swipe_to_fit_posts(False)
-                        break
-                if screen_iterated_likers == prev_screen_iterated_likers:
-                    logger.info(
-                        "Iterated exactly the same likers twice.",
-                        extra={"color": f"{Fore.GREEN}"},
-                    )
-                    go_back = True
-                if go_back:
-                    prev_screen_iterated_likers.clear()
-                    prev_screen_iterated_likers += screen_iterated_likers
-                    logger.info(
-                        f"Back to {hashtag}'s posts list.",
-                        extra={"color": f"{Fore.GREEN}"},
-                    )
-                    device.back()
-                    logger.info("Going to the next post.")
-                    PostsViewList(device).swipe_to_fit_posts(SwipeTo.NEXT_POST)
-                    break
-                if posts_end_detector.is_fling_limit_reached():
-                    prev_screen_iterated_likers.clear()
-                    prev_screen_iterated_likers += screen_iterated_likers
-                    logger.info(
-                        "Reached fling limit. Fling to see other likers",
-                        extra={"color": f"{Fore.GREEN}"},
-                    )
-                    likes_list_view.fling(DeviceFacade.Direction.BOTTOM)
-                else:
-                    prev_screen_iterated_likers.clear()
-                    prev_screen_iterated_likers += screen_iterated_likers
-                    logger.info(
-                        "Scroll to see other likers",
-                        extra={"color": f"{Fore.GREEN}"},
-                    )
-                    likes_list_view.scroll(DeviceFacade.Direction.BOTTOM)
-
-                if posts_end_detector.is_the_end():
-                    break
-=======
         handle_likers(
             device,
             hashtag,
@@ -403,5 +210,4 @@
             on_interaction,
             interaction,
             is_follow_limit_reached,
-        )
->>>>>>> fe63fc0d
+        )