--- conflicted
+++ resolved
@@ -138,10 +138,7 @@
                     stories_percentage,
                     int(self.args.follow_percentage),
                     int(self.args.follow_limit) if self.args.follow_limit else None,
-<<<<<<< HEAD
                     int(self.args.comment_percentage),
-=======
->>>>>>> e84fdee2
                     plugin,
                     storage,
                     profile_filter,
@@ -170,10 +167,7 @@
         stories_percentage,
         follow_percentage,
         follow_limit,
-<<<<<<< HEAD
         comment_percentage,
-=======
->>>>>>> e84fdee2
         current_job,
         storage,
         profile_filter,
@@ -261,10 +255,6 @@
                 PostsViewList(device).swipe_to_fit_posts(SwipeTo.NEXT_POST)
                 continue
 
-<<<<<<< HEAD
-            logger.info("Open list of likers.")
-=======
->>>>>>> e84fdee2
             posts_end_detector.notify_new_page()
             random_sleep()
 
@@ -349,25 +339,6 @@
                         extra={"color": f"{Fore.GREEN}"},
                     )
                     go_back = True
-<<<<<<< HEAD
-                if posts_end_detector.is_fling_limit_reached():
-                    prev_screen_iterated_likers.clear()
-                    prev_screen_iterated_likers += screen_iterated_likers
-                    logger.info(
-                        "Reached fling limit. Fling to see other likers",
-                        extra={"color": f"{Fore.GREEN}"},
-                    )
-                    likes_list_view.fling(DeviceFacade.Direction.BOTTOM)
-                else:
-                    prev_screen_iterated_likers.clear()
-                    prev_screen_iterated_likers += screen_iterated_likers
-                    logger.info(
-                        "Scroll to see other likers",
-                        extra={"color": f"{Fore.GREEN}"},
-                    )
-                    likes_list_view.scroll(DeviceFacade.Direction.BOTTOM)
-=======
->>>>>>> e84fdee2
                 if go_back:
                     prev_screen_iterated_likers.clear()
                     prev_screen_iterated_likers += screen_iterated_likers
