import logging
from functools import partial
from random import shuffle
from os import path
from GramAddict.core.decorators import run_safely
from GramAddict.core.interaction import _on_like, do_like
from GramAddict.core.plugin_loader import Plugin
from GramAddict.core.utils import (
    random_sleep,
    open_instagram_with_url,
    validate_url,
)

logger = logging.getLogger(__name__)

from GramAddict.core.views import OpenedPostView


class LikeFromURLs(Plugin):
    """Likes a post from url. The urls are read from a plaintext file"""

    def __init__(self):
        super().__init__()
        self.description = (
            "Likes a post from url. The urls are read from a plaintext file"
        )
        self.arguments = [
            {
                "arg": "--posts-from-file",
                "nargs": None,
                "help": "full path of plaintext file contains urls to likes",
                "metavar": None,
                "default": None,
                "operation": True,
            }
        ]

    def run(self, device, config, storage, sessions, plugin):
        class State:
            def __init__(self):
                pass

            is_job_completed = False

        self.args = config.args
        self.device = device
        self.device_id = config.args.device
        self.state = None
        self.sessions = sessions
        self.session_state = sessions[-1]
        self.current_mode = plugin

        file_list = [file for file in (self.args.interact_from_file)]
        shuffle(file_list)

        on_like = partial(
            _on_like, sessions=self.sessions, session_state=self.session_state
        )
        for filename in file_list:
            self.state = State()

            @run_safely(
                device=self.device,
                device_id=self.device_id,
                sessions=self.sessions,
                session_state=self.session_state,
<<<<<<< HEAD
=======
                screen_record=self.args.screen_record,
>>>>>>> e84fdee2
            )
            def job():
                self.process_file(filename, on_like, storage)

            job()

    def process_file(self, current_file, on_like, storage):
        # TODO: We need to add interactions properly, honor session/source limits, honor filter,
        # etc. Not going to try to do this now, but adding a note to do it later
        if path.isfile(current_file):
            with open(current_file, "r") as f:
                for line in f:
                    url = line.strip()
                    if validate_url(url) and "instagram.com/p/" in url:
                        if open_instagram_with_url(url) is True:
                            opened_post_view = OpenedPostView(self.device)
                            username = opened_post_view._getUserName
                            like_succeed = do_like(
                                opened_post_view, self.device, on_like
                            )
                            logger.info(
                                "Like for: {}, status: {}".format(url, like_succeed)
                            )
                            if like_succeed:
                                logger.info("Back to profile")
                                storage.add_interacted_user(username)
                                self.device.back()
                                random_sleep()
                    else:
                        logger.info("Line in file is blank, skip.")
                remaining = f.readlines()
            if self.args.delete_interacted_users:
                with open(current_file, "w") as f:
                    f.writelines(remaining)
        else:
            logger.warning(f"File {current_file} not found.")
            return<|MERGE_RESOLUTION|>--- conflicted
+++ resolved
@@ -64,10 +64,7 @@
                 device_id=self.device_id,
                 sessions=self.sessions,
                 session_state=self.session_state,
-<<<<<<< HEAD
-=======
                 screen_record=self.args.screen_record,
->>>>>>> e84fdee2
             )
             def job():
                 self.process_file(filename, on_like, storage)
