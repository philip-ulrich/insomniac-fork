--- conflicted
+++ resolved
@@ -107,11 +107,7 @@
 
         logger.info("Device screen on and unlocked.")
 
-<<<<<<< HEAD
-        open_instagram()
-=======
         open_instagram(device, configs.args.screen_record)
->>>>>>> e84fdee2
 
         try:
             profileView = TabBarView(device).navigateToProfile()
@@ -175,16 +171,12 @@
             if not session_state.check_limit(
                 configs.args, limit_type=session_state.Limit.ALL, output=False
             ):
-<<<<<<< HEAD
                 logger.info(
                     f"Current job: {plugin}",
                     extra={"color": f"{Style.BRIGHT}{Fore.BLUE}"},
                 )
                 if configs.args.scrape_to_file is not None:
                     logger.warning("You're in scraping mode!")
-=======
-                logger.info(f"Current job: {plugin}", extra={"color": f"{Fore.BLUE}"})
->>>>>>> e84fdee2
                 if ProfileView(device).getUsername() != session_state.my_username:
                     logger.debug("Not in your main profile.")
                     TabBarView(device).navigateToProfile()
@@ -196,11 +188,7 @@
                 )
                 break
 
-<<<<<<< HEAD
-        close_instagram()
-=======
         close_instagram(device, configs.args.screen_record)
->>>>>>> e84fdee2
         session_state.finishTime = datetime.now()
 
         if configs.args.screen_sleep:
