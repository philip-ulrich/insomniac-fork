import logging
from datetime import datetime
from sys import exit
from time import sleep

from colorama import Fore, Style

from GramAddict.core.config import Config
from GramAddict.core.device_facade import create_device
from GramAddict.core.filter import load_config as load_filter
from GramAddict.core.interaction import load_config as load_interaction
from GramAddict.core.log import (
    configure_logger,
    update_log_file_name,
    is_log_file_updated,
)
from GramAddict.core.navigation import switch_to_english
from GramAddict.core.persistent_list import PersistentList
from GramAddict.core.report import print_full_report
from GramAddict.core.session_state import SessionState, SessionStateEncoder
from GramAddict.core.storage import Storage
from GramAddict.core.utils import (
    check_adb_connection,
    close_instagram,
    get_instagram_version,
    get_value,
    load_config as load_utils,
    open_instagram,
    random_sleep,
    save_crash,
    update_available,
)
<<<<<<< HEAD
from GramAddict.core.views import ProfileView, TabBarView
=======
from GramAddict.core.views import TabBarView, load_config as load_views
>>>>>>> d3dc2322
from GramAddict.version import __version__

# Pre-Load Config
configs = Config(first_run=True)

# Logging initialization
configure_logger(configs.debug, configs.username)
logger = logging.getLogger(__name__)
if update_available():
    logger.warn(
        "NOTICE: There is an update available. Please update so that you can get all the latest features and bugfixes. https://github.com/GramAddict/bot"
    )
logger.info(
    f"GramAddict {__version__}", extra={"color": f"{Style.BRIGHT}{Fore.MAGENTA}"}
)

# Global Variables
sessions = PersistentList("sessions", SessionStateEncoder)

# Load Config
configs.load_plugins()
configs.parse_args()


def run():
    # Some plugins need config values without being passed
    # through. Because we do a weird config/argparse hybrid,
    # we need to load the configs in a weird way
    load_filter(configs)
    load_interaction(configs)
    load_utils(configs)
    load_views(configs)

    if not configs.args or not check_adb_connection():
        return

    if len(configs.enabled) < 1:
        logger.error(
            "You have to specify one of the actions: " + ", ".join(configs.actions)
        )
        return

    logger.info("Instagram version: " + get_instagram_version())
    device = create_device(configs.device_id, configs.args.uia_version)

    if device is None:
        return

    while True:
        session_state = SessionState(configs)
        sessions.append(session_state)

        device.wake_up()

        logger.info(
            "-------- START: " + str(session_state.startTime) + " --------",
            extra={"color": f"{Style.BRIGHT}{Fore.YELLOW}"},
        )

        if not device.get_info()["screenOn"]:
            device.press_power()
        if device.is_screen_locked():
            device.unlock()
            if device.is_screen_locked():
                logger.error(
                    "Can't unlock your screen. There may be a passcode on it. If you would like your screen to be turned on and unlocked automatically, please remove the passcode."
                )
                exit(0)

        logger.info("Device screen on and unlocked.")

        open_instagram()

        try:
            profileView = TabBarView(device).navigateToProfile()
            random_sleep()
            (
                session_state.my_username,
                session_state.my_followers_count,
                session_state.my_following_count,
            ) = profileView.getProfileInfo()
        except Exception as e:
            logger.error(f"Exception: {e}")
            save_crash(device)
            switch_to_english(device)
            # Try again on the correct language
            profileView = TabBarView(device).navigateToProfile()
            random_sleep()
            (
                session_state.my_username,
                session_state.my_followers_count,
                session_state.my_following_count,
            ) = profileView.getProfileInfo()

        if (
            session_state.my_username == None
            or session_state.my_followers_count == None
            or session_state.my_following_count == None
        ):
            logger.critical(
                "Could not get one of the following from your profile: username, # of followers, # of followings. This is typically due to a soft ban. Review the crash screenshot to see if this is the case."
            )
            logger.critical(
                f"Username: {session_state.my_username}, Followers: {session_state.my_followers_count}, Following: {session_state.my_following_count}"
            )
            save_crash(device)
            exit(1)

        if not is_log_file_updated():
            try:
                update_log_file_name(session_state.my_username)
            except Exception as e:
                logger.error(
                    f"Failed to update log file name. Will continue anyway. {e}"
                )
                save_crash(device)

        report_string = f"Hello, @{session_state.my_username}! You have {session_state.my_followers_count} followers and {session_state.my_following_count} followings so far."

        logger.info(report_string, extra={"color": f"{Style.BRIGHT}"})

        storage = Storage(session_state.my_username)
        for plugin in configs.enabled:
            if not session_state.check_limit(
                configs.args, limit_type=session_state.Limit.ALL, output=False
            ):
<<<<<<< HEAD
                logger.info(f"Current job: {plugin}", extra={"color": f"{Fore.BLUE}"})
                if ProfileView(device).getUsername() != session_state.my_username:
                    logger.debug("Not in your main profile.")
                    TabBarView(device).navigateToProfile()
                loaded[plugin].run(
                    device, device_id, args, enabled, storage, sessions, plugin
                )
=======
                logger.info(f"Running plugin: {plugin}")
                configs.actions[plugin].run(device, configs, storage, sessions, plugin)
>>>>>>> d3dc2322
            else:
                logger.info(
                    "Successful or Total Interactions limit reached. Ending session."
                )
                break

        close_instagram()
        session_state.finishTime = datetime.now()

        if configs.args.screen_sleep:
            device.screen_off()
            logger.info("Screen turned off for sleeping time")

        logger.info(
            "-------- FINISH: " + str(session_state.finishTime) + " --------",
            extra={"color": f"{Style.BRIGHT}{Fore.YELLOW}"},
        )

        if configs.args.repeat:
            print_full_report(sessions)
            repeat = get_value(configs.args.repeat, "Sleep for {} minutes", 180)
            try:
                sleep(60 * repeat)
            except KeyboardInterrupt:
                print_full_report(sessions)
                sessions.persist(directory=session_state.my_username)
                exit(0)
        else:
            break

    print_full_report(sessions)
    sessions.persist(directory=session_state.my_username)<|MERGE_RESOLUTION|>--- conflicted
+++ resolved
@@ -30,11 +30,7 @@
     save_crash,
     update_available,
 )
-<<<<<<< HEAD
-from GramAddict.core.views import ProfileView, TabBarView
-=======
-from GramAddict.core.views import TabBarView, load_config as load_views
->>>>>>> d3dc2322
+from GramAddict.core.views import ProfileView, TabBarView, load_config as load_views
 from GramAddict.version import __version__
 
 # Pre-Load Config
@@ -161,18 +157,11 @@
             if not session_state.check_limit(
                 configs.args, limit_type=session_state.Limit.ALL, output=False
             ):
-<<<<<<< HEAD
                 logger.info(f"Current job: {plugin}", extra={"color": f"{Fore.BLUE}"})
                 if ProfileView(device).getUsername() != session_state.my_username:
                     logger.debug("Not in your main profile.")
                     TabBarView(device).navigateToProfile()
-                loaded[plugin].run(
-                    device, device_id, args, enabled, storage, sessions, plugin
-                )
-=======
-                logger.info(f"Running plugin: {plugin}")
-                configs.actions[plugin].run(device, configs, storage, sessions, plugin)
->>>>>>> d3dc2322
+                    configs.actions[plugin].run(device, configs, storage, sessions, plugin)
             else:
                 logger.info(
                     "Successful or Total Interactions limit reached. Ending session."
