--- conflicted
+++ resolved
@@ -1,11 +1,7 @@
 """Human-like Instagram bot powered by UIAutomator2"""
 
 __version__ = "3.2.10"
-<<<<<<< HEAD
-__tested_ig_version__ = "263.2.0.19.104"
-=======
 __tested_ig_version__ = "300.0.0.29.110"
->>>>>>> 9e483bb3
 
 from GramAddict.core.bot_flow import start_bot
 
