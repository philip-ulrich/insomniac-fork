import logging
from datetime import datetime
from sys import exit
from time import sleep

from colorama import Fore, Style

from GramAddict.core.config import Config
from GramAddict.core.device_facade import create_device
from GramAddict.core.filter import load_config as load_filter
from GramAddict.core.interaction import load_config as load_interaction
from GramAddict.core.log import (
    configure_logger,
    update_log_file_name,
    is_log_file_updated,
)
from GramAddict.core.navigation import switch_to_english
from GramAddict.core.persistent_list import PersistentList
from GramAddict.core.report import print_full_report
from GramAddict.core.session_state import SessionState, SessionStateEncoder
from GramAddict.core.storage import Storage
from GramAddict.core.utils import (
    check_adb_connection,
    close_instagram,
    get_instagram_version,
    get_value,
    load_config as load_utils,
    open_instagram,
    random_sleep,
    save_crash,
    update_available,
)
from GramAddict.core.views import (
    AccountView,
    ProfileView,
    TabBarView,
    load_config as load_views,
)
from GramAddict.version import __version__

# Pre-Load Config
configs = Config(first_run=True)

# Logging initialization
configure_logger(configs.debug, configs.username)
logger = logging.getLogger(__name__)
if update_available():
    logger.warn(
        "NOTICE: There is an update available. Please update so that you can get all the latest features and bugfixes. https://github.com/GramAddict/bot"
    )
logger.info(
    f"GramAddict {__version__}", extra={"color": f"{Style.BRIGHT}{Fore.MAGENTA}"}
)

# Global Variables
sessions = PersistentList("sessions", SessionStateEncoder)

# Load Config
configs.load_plugins()
configs.parse_args()


def run():
    # Some plugins need config values without being passed
    # through. Because we do a weird config/argparse hybrid,
    # we need to load the configs in a weird way
    load_filter(configs)
    load_interaction(configs)
    load_utils(configs)
    load_views(configs)

    if not configs.args or not check_adb_connection():
        return

    if len(configs.enabled) < 1:
        logger.error(
            "You have to specify one of the actions: " + ", ".join(configs.actions)
        )
        return

    logger.info("Instagram version: " + get_instagram_version())
    device = create_device(configs.device_id, configs.args.uia_version)

    if device is None:
        return

    while True:
        session_state = SessionState(configs)
        sessions.append(session_state)

        device.wake_up()

        logger.info(
            "-------- START: " + str(session_state.startTime) + " --------",
            extra={"color": f"{Style.BRIGHT}{Fore.YELLOW}"},
        )

        if not device.get_info()["screenOn"]:
            device.press_power()
        if device.is_screen_locked():
            device.unlock()
            if device.is_screen_locked():
                logger.error(
                    "Can't unlock your screen. There may be a passcode on it. If you would like your screen to be turned on and unlocked automatically, please remove the passcode."
                )
                exit(0)

        logger.info("Device screen on and unlocked.")

<<<<<<< HEAD
        open_instagram()
=======
        open_instagram(device, configs.args.screen_record)
>>>>>>> e84fdee2

        try:
            profileView = TabBarView(device).navigateToProfile()
            random_sleep()
            if configs.args.username is not None:
                success = AccountView(device).changeToUsername(configs.args.username)
                if not success:
                    logger.error(
                        f"Not able to change to {configs.args.username}, abort!"
                    )
                    device.back()
                    break

            (
                session_state.my_username,
                session_state.my_followers_count,
                session_state.my_following_count,
            ) = profileView.getProfileInfo()
        except Exception as e:
            logger.error(f"Exception: {e}")
            save_crash(device)
            switch_to_english(device)
            # Try again on the correct language
            profileView = TabBarView(device).navigateToProfile()
            random_sleep()
            (
                session_state.my_username,
                session_state.my_followers_count,
                session_state.my_following_count,
            ) = profileView.getProfileInfo()

        if (
            session_state.my_username is None
            or session_state.my_followers_count is None
            or session_state.my_following_count is None
        ):
            logger.critical(
                "Could not get one of the following from your profile: username, # of followers, # of followings. This is typically due to a soft ban. Review the crash screenshot to see if this is the case."
            )
            logger.critical(
                f"Username: {session_state.my_username}, Followers: {session_state.my_followers_count}, Following: {session_state.my_following_count}"
            )
            save_crash(device)
            exit(1)

        if not is_log_file_updated():
            try:
                update_log_file_name(session_state.my_username)
            except Exception as e:
                logger.error(
                    f"Failed to update log file name. Will continue anyway. {e}"
                )
                save_crash(device)

        report_string = f"Hello, @{session_state.my_username}! You have {session_state.my_followers_count} followers and {session_state.my_following_count} followings so far."

        logger.info(report_string, extra={"color": f"{Style.BRIGHT}"})

        storage = Storage(session_state.my_username)
        for plugin in configs.enabled:
            if not session_state.check_limit(
                configs.args, limit_type=session_state.Limit.ALL, output=False
            ):
                logger.info(f"Current job: {plugin}", extra={"color": f"{Fore.BLUE}"})
                if ProfileView(device).getUsername() != session_state.my_username:
                    logger.debug("Not in your main profile.")
                    TabBarView(device).navigateToProfile()
                configs.actions[plugin].run(device, configs, storage, sessions, plugin)

            else:
                logger.info(
                    "Successful or Total Interactions limit reached. Ending session."
                )
                break

<<<<<<< HEAD
        close_instagram()
=======
        close_instagram(device, configs.args.screen_record)
>>>>>>> e84fdee2
        session_state.finishTime = datetime.now()

        if configs.args.screen_sleep:
            device.screen_off()
            logger.info("Screen turned off for sleeping time")

        logger.info(
            "-------- FINISH: " + str(session_state.finishTime) + " --------",
            extra={"color": f"{Style.BRIGHT}{Fore.YELLOW}"},
        )

        if configs.args.repeat:
            print_full_report(sessions)
            repeat = get_value(configs.args.repeat, "Sleep for {} minutes", 180)
            try:
                sleep(60 * repeat)
            except KeyboardInterrupt:
                print_full_report(sessions)
                sessions.persist(directory=session_state.my_username)
                exit(0)
        else:
            break

    print_full_report(sessions)
    sessions.persist(directory=session_state.my_username)<|MERGE_RESOLUTION|>--- conflicted
+++ resolved
@@ -107,11 +107,7 @@
 
         logger.info("Device screen on and unlocked.")
 
-<<<<<<< HEAD
-        open_instagram()
-=======
         open_instagram(device, configs.args.screen_record)
->>>>>>> e84fdee2
 
         try:
             profileView = TabBarView(device).navigateToProfile()
@@ -187,11 +183,7 @@
                 )
                 break
 
-<<<<<<< HEAD
-        close_instagram()
-=======
         close_instagram(device, configs.args.screen_record)
->>>>>>> e84fdee2
         session_state.finishTime = datetime.now()
 
         if configs.args.screen_sleep:
