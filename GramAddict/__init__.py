--- conflicted
+++ resolved
@@ -7,11 +7,7 @@
 from colorama import Fore, Style
 
 from GramAddict.core.device_facade import create_device
-<<<<<<< HEAD
-from GramAddict.core.log import configure_logger
-=======
 from GramAddict.core.log import configure_logger, update_log_file_name
->>>>>>> dccc995b
 from GramAddict.core.navigation import switch_to_english
 from GramAddict.core.persistent_list import PersistentList
 from GramAddict.core.plugin_loader import PluginLoader
@@ -23,17 +19,10 @@
     close_instagram,
     get_instagram_version,
     get_value,
-<<<<<<< HEAD
-    get_version,
-    open_instagram,
-    save_crash,
-    screen_sleep,
-=======
     open_instagram,
     save_crash,
     screen_sleep,
     update_available,
->>>>>>> dccc995b
 )
 from GramAddict.core.views import TabBarView
 from GramAddict.version import __version__
@@ -49,15 +38,6 @@
     f"GramAddict {__version__}", extra={"color": f"{Style.BRIGHT}{Fore.MAGENTA}"}
 )
 
-<<<<<<< HEAD
-# Logging initialization
-configure_logger()
-logger = logging.getLogger(__name__)
-logger.info(
-    "GramAddict " + get_version(), extra={"color": f"{Style.BRIGHT}{Fore.MAGENTA}"}
-)
-=======
->>>>>>> dccc995b
 
 # Global Variables
 device_id = None
@@ -152,24 +132,17 @@
     device_id = args.device
     if not check_adb_connection(is_device_id_provided=(device_id is not None)):
         return
-<<<<<<< HEAD
-    logger.info("Instagram version: " + get_instagram_version())
-=======
     logger.info("Instagram version: " + get_instagram_version(device_id))
->>>>>>> dccc995b
     device = create_device(device_id)
 
     if device is None:
         return
 
     while True:
-<<<<<<< HEAD
-=======
         session_state = SessionState()
         session_state.args = args.__dict__
         sessions.append(session_state)
 
->>>>>>> dccc995b
         logger.info(
             "-------- START: " + str(session_state.startTime) + " --------",
             extra={"color": f"{Style.BRIGHT}{Fore.YELLOW}"},
@@ -207,12 +180,9 @@
             logger.critical(
                 "Could not get one of the following from your profile: username, # of followers, # of followings. This is typically due to a soft ban. Review the crash screenshot to see if this is the case."
             )
-<<<<<<< HEAD
-=======
             logger.critical(
                 f"Username: {session_state.my_username}, Followers: {session_state.my_followers_count}, Following: {session_state.my_following_count}"
             )
->>>>>>> dccc995b
             save_crash(device)
             exit(1)
         if first_run:
@@ -224,15 +194,8 @@
                 )
                 save_crash(device)
 
-<<<<<<< HEAD
-        username = session_state.my_username
-        followers = session_state.my_followers_count
-        following = session_state.my_following_count
-        report_string = f"Hello, @{username}! You have {followers} followers and {following} followings so far."
-=======
         report_string = f"Hello, @{session_state.my_username}! You have {session_state.my_followers_count} followers and {session_state.my_following_count} followings so far."
 
->>>>>>> dccc995b
         logger.info(report_string, extra={"color": f"{Style.BRIGHT}"})
 
         storage = Storage(session_state.my_username)
