--- conflicted
+++ resolved
@@ -74,10 +74,7 @@
             return DeviceFacade.View(version=2, view=view, device=self.deviceV2)
 
     def back(self):
-<<<<<<< HEAD
-=======
         logger.debug("Press back button")
->>>>>>> e441d319
         if self.deviceV1 is not None:
             self.deviceV1.press.back()
         else:
@@ -470,11 +467,7 @@
                         visible_bounds["top"]
                         + (visible_bounds["bottom"] - visible_bounds["top"]) * y_offset
                     )
-<<<<<<< HEAD
-                    logger.debug(f"Single click ({x_abs}, {y_abs})")
-=======
                     logger.debug(f"Single click ({x_abs},{y_abs})")
->>>>>>> e441d319
                     self.viewV2.click(UI_TIMEOUT_LONG, offset=(x_offset, y_offset))
 
                 except uiautomator2.JSONRPCError as e:
