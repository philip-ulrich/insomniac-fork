import logging
from random import randint, shuffle
from typing import Tuple
from time import time
from colorama import Fore
from GramAddict.core.device_facade import DeviceFacade
from GramAddict.core.navigation import switch_to_english
from GramAddict.core.report import print_short_report
<<<<<<< HEAD
from GramAddict.core.resources import ResourceID, ClassName
from GramAddict.core.utils import (
    detect_block,
    get_value,
    random_sleep,
    save_crash,
    append_to_file,
)
=======
from GramAddict.core.resources import ClassName, ResourceID as resources
from GramAddict.core.utils import detect_block, get_value, random_sleep, save_crash
>>>>>>> d3dc2322
from GramAddict.core.views import (
    LanguageNotEnglishException,
    ProfileView,
    CurrentStoryView,
    PostsGridView,
)

logger = logging.getLogger(__name__)

FOLLOW_REGEX = "^Follow$"
FOLLOWBACK_REGEX = "^Follow Back$"
UNFOLLOW_REGEX = "^Following|^Requested"


def load_config(config):
    global args
    global configs
    global ResourceID
    args = config.args
    configs = config
    ResourceID = resources(config.args.app_id)


def interact_with_user(
    device,
    username,
    my_username,
    likes_count,
    on_like,
    stories_count,
    stories_percentage,
    on_watch,
    can_follow,
    follow_percentage,
    profile_filter,
    args,
    session_state,
    scraping_file,
) -> Tuple[bool, bool]:
    """
    :return: (whether interaction succeed, whether @username was followed during the interaction)
    """
    if username == my_username:
        logger.info("It's you, skip.")
        return False, False

    random_sleep()

    if not profile_filter.check_profile(device, username):
        return False, False

    profile_view = ProfileView(device)
    is_private = profile_view.isPrivateAccount()
    posts_count = profile_view.getPostsCount()
    is_empty = posts_count == 0

    if is_private or is_empty:
        private_empty = "Private" if is_private else "Empty"
        logger.info(f"{private_empty} account.", extra={"color": f"{Fore.GREEN}"})
        if can_follow and profile_filter.can_follow_private_or_empty():
            followed = _follow(device, username, follow_percentage, args, session_state)
            return True, followed
        else:
            logger.info("Skip user.", extra={"color": f"{Fore.GREEN}"})
            return False, False

    if scraping_file is not None:
        append_to_file(scraping_file, username)
        logger.info(f"Added @{username} at {scraping_file}.txt")
        return True, True

    _watch_stories(
        device,
        profile_view,
        username,
        stories_count,
        stories_percentage,
        on_watch,
        args,
        session_state,
    )

    ProfileView(device).swipe_to_fit_posts()
    random_sleep()

    likes_value = get_value(likes_count, "Likes count: {}", 2)
    if likes_value > 12:
        logger.error("Max number of likes per user is 12.")
        likes_value = 12

    start_time = time()
    full_rows, columns_last_row = profile_view.count_photo_in_view()
    end_time = format(time() - start_time, ".2f")
    photos_indices = list(range(0, full_rows * 3 + (columns_last_row)))
    logger.info(
        f"There are {len(photos_indices)} posts fully visible. Calculated in {end_time}s"
    )
    if likes_value > len(photos_indices):
        logger.info(f"Only {len(photos_indices)} photo(s) available")
    else:
        shuffle(photos_indices)
        photos_indices = photos_indices[:likes_value]
        photos_indices = sorted(photos_indices)
    for i in range(0, len(photos_indices)):
        photo_index = photos_indices[i]
        row = photo_index // 3
        column = photo_index - row * 3
        logger.info(f"Open post #{i + 1} ({row + 1} row, {column + 1} column)")
        opened_post_view = PostsGridView(device).navigateToPost(row, column)
        random_sleep()

        like_succeed = False
        if opened_post_view:
            logger.info("Double click post.")

            like_succeed = opened_post_view.likePost()
            if not like_succeed:
                logger.debug("Double click failed. Try the like button.")
                like_succeed = opened_post_view.likePost(click_btn_like=True)

            if like_succeed:
                logger.debug("Like succeed. Check for block.")
                detect_block(device)
                on_like()
            else:
                logger.warning("Fail to like post. Let's continue...")

            logger.info("Back to profile.")
            device.back()

        if not opened_post_view or not like_succeed:
            reason = "open" if not opened_post_view else "like"
            logger.info(f"Could not {reason} photo. Posts count: {posts_count}")

            if can_follow and profile_filter.can_follow_private_or_empty():
                followed = _follow(
                    device, username, follow_percentage, args, session_state
                )
            else:
                followed = False

            if not followed:
                logger.info("Skip user.", extra={"color": f"{Fore.GREEN}"})
            return False, followed

        random_sleep()
    if can_follow:
        return True, _follow(device, username, follow_percentage, args, session_state)

    return True, False


def do_like(opened_post_view, device, on_like):
    logger.info("Double click post")

    like_succeed = opened_post_view.likePost()
    if not like_succeed:
        logger.debug("Double click failed. Try the like button.")
        like_succeed = opened_post_view.likePost(click_btn_like=True)

    if like_succeed:
        logger.info("Like succeeded!")
        detect_block(device)
        on_like()
    else:
        logger.warning("Fail to like post. Let's continue...")

    return like_succeed


def is_follow_limit_reached_for_source(session_state, follow_limit, source):
    if follow_limit is None:
        return False

    followed_count = session_state.totalFollowed.get(source)
    return followed_count is not None and followed_count >= follow_limit


def _on_like(sessions, session_state):
    session_state = sessions[-1]
    session_state.totalLikes += 1


def _on_interaction(
    source,
    succeed,
    followed,
    interactions_limit,
    likes_limit,
    sessions,
    session_state,
    args,
):
    session_state = sessions[-1]
    session_state.add_interaction(source, succeed, followed)

    can_continue = True

    if session_state.check_limit(
        args, limit_type=session_state.Limit.LIKES, output=False
    ):
        logger.info("Reached interaction limit, finish.")
        can_continue = False

    successful_interactions_count = session_state.successfulInteractions.get(source)
    if (
        successful_interactions_count
        and successful_interactions_count >= interactions_limit
    ):
        logger.info(
            f"Made {successful_interactions_count} successful interactions, finish."
        )
        can_continue = False

    if can_continue and succeed:
        print_short_report(source, session_state)

    return can_continue


def _follow(device, username, follow_percentage, args, session_state):
    if not session_state.check_limit(
        args, limit_type=session_state.Limit.FOLLOWS, output=False
    ):
        follow_chance = randint(1, 100)
        if follow_chance > follow_percentage:
            return False

        logger.info("Following...")
        coordinator_layout = device.find(resourceId=ResourceID.COORDINATOR_ROOT_LAYOUT)
        if coordinator_layout.exists():
            coordinator_layout.scroll(DeviceFacade.Direction.TOP)

        random_sleep()

        follow_button = device.find(
            classNameMatches=ClassName.BUTTON,
            clickable=True,
            textMatches=FOLLOW_REGEX,
        )

        if not follow_button.exists():
            unfollow_button = device.find(
                classNameMatches=ClassName.BUTTON,
                clickable=True,
                textMatches=UNFOLLOW_REGEX,
            )
            followback_button = device.find(
                classNameMatches=ClassName.BUTTON,
                clickable=True,
                textMatches=FOLLOWBACK_REGEX,
            )
            if unfollow_button.exists():
                logger.info(
                    f"You already follow @{username}.", extra={"color": f"{Fore.GREEN}"}
                )
                return False
            elif followback_button.exists():
                logger.info(
                    f"@{username} already follows you.",
                    extra={"color": f"{Fore.GREEN}"},
                )
                return False
            else:
                logger.error(
                    "Cannot find neither Follow button, Follow Back button, nor Unfollow button. Maybe not English language is set?"
                )
                save_crash(device)
                switch_to_english(device)
                raise LanguageNotEnglishException()

        follow_button.click()
        detect_block(device)
        logger.info(f"Followed @{username}", extra={"color": f"{Fore.GREEN}"})
        random_sleep()
        return True
    else:
        logger.info("Reached total follows limit, not following.")
        return False


def _on_watch(sessions, session_state):
    session_state = sessions[-1]
    session_state.totalWatched += 1


def _watch_stories(
    device,
    profile_view,
    username,
    stories_to_watch,
    stories_percentage,
    on_watch,
    args,
    session_state,
):
    if not session_state.check_limit(
        args, limit_type=session_state.Limit.WATCHES, output=False
    ):
        story_chance = randint(1, 100)
        if story_chance > stories_percentage:
            return False

        stories_to_watch = get_value(stories_to_watch, "Stories count: {}", 0)

        if stories_to_watch > 6:
            logger.error("Max number of stories per user is 6")
            stories_to_watch = 6

        if stories_to_watch == 0:
            return False

        if profile_view.isStoryAvailable():
            profile_picture = profile_view.profileImage()
            if profile_picture.exists():
                profile_picture.click()  # Open the first story
                on_watch()
                random_sleep()

                if stories_to_watch > 1:
                    story_view = CurrentStoryView(device)
                    for _iter in range(0, stories_to_watch - 1):
                        if story_view.getUsername() == username:
                            try:
                                story_frame = story_view.getStoryFrame()
                                if (
                                    story_frame.exists()
                                    and _iter <= stories_to_watch - 1
                                ):
                                    story_frame.click(story_view.Location.RIGHT)
                                    on_watch()
                                    random_sleep()
                            except Exception:
                                break
                        else:
                            break

                for attempt in range(0, 4):
                    if profile_view.getUsername(error=False) != username:
                        if attempt != 0:
                            device.back()
                        # Maybe it's just an error please one half seconds before search again for username tab
                        # This little delay prevent too much back tap and to see more stories than stories_to_watch value
                        random_sleep()
                    else:
                        break
                return True
        return False
    else:
        logger.info("Reached total watch limit, not watching stories.")
        return False<|MERGE_RESOLUTION|>--- conflicted
+++ resolved
@@ -6,19 +6,8 @@
 from GramAddict.core.device_facade import DeviceFacade
 from GramAddict.core.navigation import switch_to_english
 from GramAddict.core.report import print_short_report
-<<<<<<< HEAD
-from GramAddict.core.resources import ResourceID, ClassName
-from GramAddict.core.utils import (
-    detect_block,
-    get_value,
-    random_sleep,
-    save_crash,
-    append_to_file,
-)
-=======
 from GramAddict.core.resources import ClassName, ResourceID as resources
-from GramAddict.core.utils import detect_block, get_value, random_sleep, save_crash
->>>>>>> d3dc2322
+from GramAddict.core.utils import detect_block, get_value, random_sleep, save_crash, append_to_file,
 from GramAddict.core.views import (
     LanguageNotEnglishException,
     ProfileView,
