import logging
from random import randint, shuffle, choice
from typing import Tuple
from time import time
from os import path
from colorama import Fore
from GramAddict.core.device_facade import DeviceFacade
from GramAddict.core.storage import FollowingStatus
from GramAddict.core.navigation import switch_to_english
from GramAddict.core.report import print_short_report
from GramAddict.core.resources import ClassName, ResourceID as resources
from GramAddict.core.utils import detect_block, get_value, random_sleep, save_crash
from GramAddict.core.views import (
    LanguageNotEnglishException,
    ProfileView,
    CurrentStoryView,
    PostsGridView,
    UniversalActions,
    Direction,
    TabBarView,
    HashTagView,
    PlacesView,
    PostsViewList,
    OpenedPostView,
    SwipeTo,
    Owner,
    LikeMode,
)

logger = logging.getLogger(__name__)

FOLLOW_REGEX = "^Follow$"
FOLLOWBACK_REGEX = "^Follow Back$"
UNFOLLOW_REGEX = "^Following|^Requested"


def load_config(config):
    global args
    global configs
    global ResourceID
    args = config.args
    configs = config
    ResourceID = resources(config.args.app_id)


def interact_with_user(
    device,
    username,
    my_username,
    likes_count,
    on_like,
    stories_count,
    stories_percentage,
    on_watch,
    can_follow,
    follow_percentage,
    comment_percentage,
    profile_filter,
    args,
    session_state,
    current_mode,
) -> Tuple[bool, bool, int, int]:
    """
    :return: (whether interaction succeed, whether @username was followed during the interaction, number of liked, number of watched)
    """
    number_of_liked = 0
    number_of_watched = 0

    if username == my_username:
        logger.info("It's you, skip.")
        return False, False, number_of_liked, number_of_watched

    random_sleep()

    if not profile_filter.check_profile(device, username):
        return False, False, number_of_liked, number_of_watched

    likes_value = get_value(likes_count, "Likes count: {}", 2)
    if likes_value > 12:
        logger.error("Max number of likes per user is 12.")
        likes_value = 12

    profile_view = ProfileView(device)
    is_private = profile_view.isPrivateAccount()
    posts_count = profile_view.getPostsCount()
    is_empty = posts_count == 0

    if is_private or is_empty:
        private_empty = "Private" if is_private else "Empty"
        logger.info(f"{private_empty} account.", extra={"color": f"{Fore.GREEN}"})
        if can_follow and profile_filter.can_follow_private_or_empty():
            followed = _follow(
                device, username, follow_percentage, args, session_state, 0
            )
            return True, followed, number_of_liked, number_of_watched
        else:
            logger.info("Skip user.", extra={"color": f"{Fore.GREEN}"})
            return False, False, number_of_liked, number_of_watched

    number_of_watched = _watch_stories(
        device,
        profile_view,
        username,
        stories_count,
        stories_percentage,
        on_watch,
        args,
        session_state,
    )

    swipe_amount = ProfileView(device).swipe_to_fit_posts()
    if swipe_amount == -1:
        return False, False, number_of_liked, number_of_watched
    random_sleep()

    likes_value = get_value(likes_count, "Likes count: {}", 2)
    if likes_value > 12:
        logger.error("Max number of likes per user is 12.")
        likes_value = 12

    start_time = time()
    full_rows, columns_last_row = profile_view.count_photo_in_view()
    end_time = format(time() - start_time, ".2f")
    photos_indices = list(range(0, full_rows * 3 + (columns_last_row)))

    logger.info(
        f"There are {len(photos_indices)} posts fully visible. Calculated in {end_time}s"
    )
    if current_mode == "hashtag-posts-recent" or current_mode == "hashtag-posts-top":
        session_state.totalLikes += 1
        photos_indices = photos_indices[1:]

    if likes_value > len(photos_indices):
        logger.info(f"Only {len(photos_indices)} photo(s) available")
    else:
        shuffle(photos_indices)
        photos_indices = photos_indices[:likes_value]
        photos_indices = sorted(photos_indices)
    like_done = False
    comment_done = False
    interacted = False
    for i in range(0, len(photos_indices)):
        photo_index = photos_indices[i]
        row = photo_index // 3
        column = photo_index - row * 3
        logger.info(f"Open post #{i + 1} ({row + 1} row, {column + 1} column)")
        opened_post_view = PostsGridView(device).navigateToPost(row, column)
        random_sleep()

        like_succeed = False
        if opened_post_view:
            logger.info("Double click post.")

            like_succeed = do_like(opened_post_view, device, on_like)
            if not like_succeed:
                logger.debug("Double click failed. Try the like button.")
                like_succeed = opened_post_view.likePost(click_btn_like=True)

            if like_succeed is True:
                number_of_liked += 1
                like_done = True
                logger.debug("Like succeed. Check for block.")
                detect_block(device)
                on_like()
            else:
                logger.warning("Fail to like post. Let's continue...")

        comment_done = _comment(
            device, my_username, comment_percentage, args, session_state
        )
        logger.info("Back to profile.")
        device.back()
        if like_done or comment_done:
            interacted = True
        else:
            interacted = False

        if not opened_post_view or not like_succeed:
            reason = "open" if not opened_post_view else "like"
            logger.info(f"Could not {reason} photo. Posts count: {posts_count}")

            if can_follow and profile_filter.can_follow_private_or_empty():
                followed = _follow(
                    device,
                    username,
                    follow_percentage,
                    args,
                    session_state,
                    swipe_amount,
                )
            else:
                followed = False

            if not followed:
                logger.info("Skip user.", extra={"color": f"{Fore.GREEN}"})
            return interacted, followed, number_of_liked, number_of_watched
        random_sleep()
    if can_follow:
        return (
            True,
            _follow(
                device, username, follow_percentage, args, session_state, swipe_amount
            ),
            number_of_liked,
            number_of_watched,
        )

    return interacted, False, number_of_liked, number_of_watched


def do_like(opened_post_view, device, on_like):
    logger.info("Double click post.")

    like_succeed = opened_post_view.likePost()
    if not like_succeed:
        logger.debug("Double click failed. Try the like button.")
        like_succeed = opened_post_view.likePost(click_btn_like=True)

    if like_succeed:
        logger.debug("Like succeed. Check for block.")
        detect_block(device)
        on_like()
    else:
        logger.warning("Fail to like post. Let's continue...")

    return like_succeed


def is_follow_limit_reached_for_source(session_state, follow_limit, source):
    if follow_limit is None:
        return False

    followed_count = session_state.totalFollowed.get(source)
    return followed_count is not None and followed_count >= follow_limit


def _on_like(sessions, session_state):
    session_state = sessions[-1]
    session_state.totalLikes += 1


def _on_interaction(
    source,
    succeed,
    followed,
    interactions_limit,
    likes_limit,
    sessions,
    session_state,
    args,
):
    session_state = sessions[-1]
    session_state.add_interaction(source, succeed, followed)

    can_continue = True

    if session_state.check_limit(
        args, limit_type=session_state.Limit.LIKES, output=False
    ):
        logger.info("Reached interaction limit, finish.")
        can_continue = False

    successful_interactions_count = session_state.successfulInteractions.get(source)
    if (
        successful_interactions_count
        and successful_interactions_count >= interactions_limit
    ):
        logger.info(
            f"Made {successful_interactions_count} successful interactions, finish."
        )
        can_continue = False

    if can_continue and succeed:
        print_short_report(source, session_state)

    return can_continue


def _comment(device, my_username, comment_percentage, args, session_state):
    if not session_state.check_limit(
        args, limit_type=session_state.Limit.COMMENTS, output=False
    ):
        comment_chance = randint(1, 100)
        if comment_chance > comment_percentage:
            return False
        UniversalActions(device)._swipe_points(
            direction=Direction.DOWN, delta_y=randint(150, 250)
        )
        for _ in range(2):
            comment_button = device.find(
                resourceId=ResourceID.ROW_FEED_BUTTON_COMMENT,
                className=ClassName.IMAGE_VIEW,
            )
            if comment_button.exists(True):
                logger.info("Open comments of post.")
                comment_button.click()
                random_sleep()
                comment_box = device.find(
                    resourceId=ResourceID.LAYOUT_COMMENT_THREAD_EDITTEXT
                )
                comment = load_random_comment()
                logger.info(
                    f"Write comment: {comment}", extra={"color": f"{Fore.CYAN}"}
                )
                comment_box.set_text(comment)
                random_sleep()
                post_button = device.find(
                    resourceId=ResourceID.LAYOUT_COMMENT_THREAD_POST_BUTTON_CLICK_AREA
                )
                post_button.click()
                random_sleep()
                detect_block(device)
                device.back()
                logger.debug("Close keyboard.")
                just_post = device.find(
                    resourceId=ResourceID.ROW_COMMENT_TEXTVIEW_COMMENT,
                    textMatches=f"{my_username} {comment}",
                )
                if just_post.exists(True):
                    logger.info("Comment succeed.", extra={"color": f"{Fore.GREEN}"})
                    session_state.totalComments += 1
                else:
                    logger.warning("Failed to check if comment succeed.")
                random_sleep(1, 2)
                logger.info("Go back to post view.")
                device.back()
                return True
            else:
                UniversalActions(device)._swipe_points(
                    direction=Direction.DOWN, delta_y=randint(150, 250)
                )
                continue
    return False


def load_random_comment():
    file_name = "comments_list.txt"
    if path.isfile(file_name):
        with open(file_name, "r") as f:
            lines = f.read().splitlines()
            return choice(lines)


def _follow(device, username, follow_percentage, args, session_state, swipe_amount):
    if not session_state.check_limit(
        args, limit_type=session_state.Limit.FOLLOWS, output=False
    ):
        follow_chance = randint(1, 100)
        if follow_chance > follow_percentage:
            return False

        coordinator_layout = device.find(resourceId=ResourceID.COORDINATOR_ROOT_LAYOUT)
        if coordinator_layout.exists() and swipe_amount != 0:
            UniversalActions(device)._swipe_points(
                direction=Direction.UP, delta_y=swipe_amount
            )

        random_sleep()

        follow_button = device.find(
            classNameMatches=ClassName.BUTTON,
            clickable=True,
            textMatches=FOLLOW_REGEX,
        )

        if not follow_button.exists():
            unfollow_button = device.find(
                classNameMatches=ClassName.BUTTON,
                clickable=True,
                textMatches=UNFOLLOW_REGEX,
            )
            followback_button = device.find(
                classNameMatches=ClassName.BUTTON,
                clickable=True,
                textMatches=FOLLOWBACK_REGEX,
            )
            if unfollow_button.exists():
                logger.info(
                    f"You already follow @{username}.", extra={"color": f"{Fore.GREEN}"}
                )
                return False
            elif followback_button.exists():
                logger.info(
                    f"@{username} already follows you.",
                    extra={"color": f"{Fore.GREEN}"},
                )
                return False
            else:
                logger.error(
                    "Cannot find neither Follow button, Follow Back button, nor Unfollow button. Maybe not English language is set?"
                )
                save_crash(device)
                switch_to_english(device)
                raise LanguageNotEnglishException()

        follow_button.click()
        detect_block(device)
        logger.info(f"Followed @{username}", extra={"color": f"{Fore.GREEN}"})
        random_sleep()
        return True
    else:
        logger.info("Reached total follows limit, not following.")
        return False


def _on_watch(sessions, session_state):
    session_state = sessions[-1]
    session_state.totalWatched += 1


def _watch_stories(
    device,
    profile_view,
    username,
    stories_to_watch,
    stories_percentage,
    on_watch,
    args,
    session_state,
):
    if not session_state.check_limit(
        args, limit_type=session_state.Limit.WATCHES, output=False
    ):
        story_chance = randint(1, 100)
        if story_chance > stories_percentage:
            return 0

        stories_to_watch = get_value(stories_to_watch, "Stories count: {}", 0)

        if stories_to_watch > 6:
            logger.error("Max number of stories per user is 6")
            stories_to_watch = 6

        if stories_to_watch == 0:
            return 0

        if profile_view.isStoryAvailable():
            profile_picture = profile_view.profileImage()
            stories_counter = 0
            if profile_picture.exists():
                logger.debug("Open the first story")
                profile_picture.click()
                random_sleep(1, 2)
                on_watch()
                stories_counter += 1
                random_sleep()

                if stories_to_watch > 1:
                    story_view = CurrentStoryView(device)
                    for _iter in range(0, stories_to_watch - 1):
                        if story_view.getUsername() == username:
                            try:
                                story_frame = story_view.getStoryFrame()
                                if (
                                    story_frame.exists()
                                    and _iter <= stories_to_watch - 1
                                ):
                                    story_frame.click(story_view.Location.RIGHT)
                                    on_watch()
                                    stories_counter += 1
                                    random_sleep()
                            except Exception:
                                break
                        else:
                            break

                for attempt in range(0, 4):
                    if profile_view.getUsername(error=False) != username:
                        if attempt != 0:
                            device.back()
                        # Maybe it's just an error please one half seconds before search again for username tab
                        # This little delay prevent too much back tap and to see more stories than stories_to_watch value
                        random_sleep()
                    else:
                        break
                return stories_counter
        return 0
    else:
        logger.info("Reached total watch limit, not watching stories.")
<<<<<<< HEAD
        return 0
=======
        return False


def _search(device, target, current_job):
    search_view = TabBarView(device).navigateToSearch()
    if (
        not search_view.navigateToHashtag(target)
        if current_job.startswith("hashtag")
        else not search_view.navigateToPlaces(target)
    ):
        return

    TargetView = HashTagView if current_job.startswith("hashtag") else PlacesView

    if current_job.endswith("recent"):
        logger.info("Switching to Recent tab")
        TargetView(device)._getRecentTab().click()
        random_sleep(5, 10)
        if TargetView(device)._check_if_no_posts():
            TargetView(device)._reload_page()
            random_sleep(4, 8)

    logger.info("Opening the first result")

    result_view = TargetView(device)._getRecyclerView()
    TargetView(device)._getFistImageView(result_view).click()
    random_sleep()


def handle_likers(
    device,
    target,
    follow_limit,
    current_job,
    storage,
    profile_filter,
    posts_end_detector,
    on_interaction,
    interaction,
    is_follow_limit_reached,
):
    _search(device, target, current_job)

    post_description = ""
    nr_same_post = 0
    nr_same_posts_max = 3
    while True:
        likers_container_exists = PostsViewList(device)._find_likers_container()
        has_one_liker_or_none = PostsViewList(device)._check_if_only_one_liker_or_none()

        flag, post_description = PostsViewList(device)._check_if_last_post(
            post_description
        )
        if flag:
            nr_same_post += 1
            logger.info(f"Warning: {nr_same_post}/{nr_same_posts_max} repeated posts.")
            if nr_same_post == nr_same_posts_max:
                logger.info(
                    f"Scrolled through {nr_same_posts_max} posts with same description and author. Finish."
                )
                break
        else:
            nr_same_post = 0

        if likers_container_exists and not has_one_liker_or_none:
            PostsViewList(device).open_likers_container()
        else:
            PostsViewList(device).swipe_to_fit_posts(SwipeTo.NEXT_POST)
            continue

        posts_end_detector.notify_new_page()
        random_sleep()

        likes_list_view = OpenedPostView(device)._getListViewLikers()
        prev_screen_iterated_likers = []
        while True:
            logger.info("Iterate over visible likers.")
            screen_iterated_likers = []
            opened = False

            try:
                for item in OpenedPostView(device)._getUserCountainer():
                    username_view = OpenedPostView(device)._getUserName(item)
                    if not username_view.exists(quick=True):
                        logger.info(
                            "Next item not found: probably reached end of the screen.",
                            extra={"color": f"{Fore.GREEN}"},
                        )
                        break

                    username = username_view.get_text()
                    profile_interact = profile_filter.check_profile_from_list(
                        device, item, username
                    )
                    screen_iterated_likers.append(username)
                    posts_end_detector.notify_username_iterated(username)
                    if not profile_interact:
                        continue
                    elif storage.is_user_in_blacklist(username):
                        logger.info(f"@{username} is in blacklist. Skip.")
                        continue
                    elif storage.check_user_was_interacted(username):
                        logger.info(f"@{username}: already interacted. Skip.")
                        continue
                    else:
                        logger.info(f"@{username}: interact")
                        username_view.click()

                    can_follow = not is_follow_limit_reached() and (
                        storage.get_following_status(username) == FollowingStatus.NONE
                        or storage.get_following_status(username)
                        == FollowingStatus.NOT_IN_LIST
                    )

                    interaction_succeed, followed = interaction(
                        device, username=username, can_follow=can_follow
                    )
                    storage.add_interacted_user(username, followed=followed)
                    opened = True
                    can_continue = on_interaction(
                        succeed=interaction_succeed, followed=followed
                    )
                    if not can_continue:
                        return

                    logger.info("Back to likers list.")
                    device.back()
                    random_sleep()
            except IndexError:
                logger.info(
                    "Cannot get next item: probably reached end of the screen.",
                    extra={"color": f"{Fore.GREEN}"},
                )
                break

            go_back = False
            if not opened:
                logger.info(
                    "All likers skipped.",
                    extra={"color": f"{Fore.GREEN}"},
                )
                posts_end_detector.notify_skipped_all()
                if posts_end_detector.is_skipped_limit_reached():
                    posts_end_detector.reset_skipped_all()
                    device.back()
                    PostsViewList(device).swipe_to_fit_posts(False)
                    break
            if screen_iterated_likers == prev_screen_iterated_likers:
                logger.info(
                    "Iterated exactly the same likers twice.",
                    extra={"color": f"{Fore.GREEN}"},
                )
                go_back = True
            if go_back:
                prev_screen_iterated_likers.clear()
                prev_screen_iterated_likers += screen_iterated_likers
                logger.info(
                    f"Back to {target}'s posts list.",
                    extra={"color": f"{Fore.GREEN}"},
                )
                device.back()
                logger.info("Going to the next post.")
                PostsViewList(device).swipe_to_fit_posts(SwipeTo.NEXT_POST)
                break
            if posts_end_detector.is_fling_limit_reached():
                prev_screen_iterated_likers.clear()
                prev_screen_iterated_likers += screen_iterated_likers
                logger.info(
                    "Reached fling limit. Fling to see other likers",
                    extra={"color": f"{Fore.GREEN}"},
                )
                likes_list_view.fling(DeviceFacade.Direction.BOTTOM)
            else:
                prev_screen_iterated_likers.clear()
                prev_screen_iterated_likers += screen_iterated_likers
                logger.info(
                    "Scroll to see other likers",
                    extra={"color": f"{Fore.GREEN}"},
                )
                likes_list_view.scroll(DeviceFacade.Direction.BOTTOM)

            if posts_end_detector.is_the_end():
                break


def handle_posts(
    device,
    target,
    follow_limit,
    current_job,
    storage,
    interaction,
    interact_percentage,
    on_interaction,
    is_follow_limit_reached,
):
    _search(device, target, current_job)

    def interact():
        can_follow = not is_follow_limit_reached() and (
            storage.get_following_status(username) == FollowingStatus.NONE
            or storage.get_following_status(username) == FollowingStatus.NOT_IN_LIST
        )

        interaction_succeed, followed = interaction(
            device, username=username, can_follow=can_follow
        )
        storage.add_interacted_user(username, followed=followed)
        can_continue = on_interaction(succeed=interaction_succeed, followed=followed)
        if not can_continue:
            return False
        else:
            return True

    def random_choice():
        from random import randint

        random_number = randint(1, 100)
        if interact_percentage > random_number:
            return True
        else:
            return False

    post_description = ""
    nr_same_post = 0
    nr_same_posts_max = 3
    while True:
        flag, post_description = PostsViewList(device)._check_if_last_post(
            post_description
        )
        if flag:
            nr_same_post += 1
            logger.info(f"Warning: {nr_same_post}/{nr_same_posts_max} repeated posts.")
            if nr_same_post == nr_same_posts_max:
                logger.info(
                    f"Scrolled through {nr_same_posts_max} posts with same description and author. Finish."
                )
                break
        else:
            nr_same_post = 0
        if random_choice():
            username = PostsViewList(device)._post_owner(Owner.GET_NAME)[:-3]
            if storage.is_user_in_blacklist(username):
                logger.info(f"@{username} is in blacklist. Skip.")
            elif storage.check_user_was_interacted(username):
                logger.info(f"@{username}: already interacted. Skip.")
            else:
                logger.info(f"@{username}: interact")
                PostsViewList(device)._like_in_post_view(LikeMode.DOUBLE_CLICK)
                detect_block(device)
                if not PostsViewList(device)._check_if_liked():
                    PostsViewList(device)._like_in_post_view(LikeMode.SINGLE_CLICK)
                    detect_block(device)
                random_sleep(1, 2)
                if PostsViewList(device)._post_owner(Owner.OPEN):
                    if not interact():
                        break
                    device.back()

        PostsViewList(device).swipe_to_fit_posts(SwipeTo.HALF_PHOTO)
        random_sleep(0, 1)
        PostsViewList(device).swipe_to_fit_posts(SwipeTo.NEXT_POST)
        random_sleep()
>>>>>>> fe63fc0d
<|MERGE_RESOLUTION|>--- conflicted
+++ resolved
@@ -477,9 +477,6 @@
         return 0
     else:
         logger.info("Reached total watch limit, not watching stories.")
-<<<<<<< HEAD
-        return 0
-=======
         return False
 
 
@@ -742,5 +739,4 @@
         PostsViewList(device).swipe_to_fit_posts(SwipeTo.HALF_PHOTO)
         random_sleep(0, 1)
         PostsViewList(device).swipe_to_fit_posts(SwipeTo.NEXT_POST)
-        random_sleep()
->>>>>>> fe63fc0d
+        random_sleep()