--- conflicted
+++ resolved
@@ -2,12 +2,8 @@
 from random import randint, shuffle, choice
 from typing import Tuple
 from time import time
-<<<<<<< HEAD
+from os import path
 from colorama import Fore, Style
-=======
-from os import path
-from colorama import Fore
->>>>>>> 21cdd586
 from GramAddict.core.navigation import switch_to_english
 from GramAddict.core.report import print_short_report
 from GramAddict.core.resources import ClassName, ResourceID as resources
@@ -60,11 +56,8 @@
     session_state,
     scraping_file,
     current_mode,
-<<<<<<< HEAD
-) -> Tuple[bool, bool, bool]:
-=======
-) -> Tuple[bool, bool, int, int]:
->>>>>>> 21cdd586
+) -> Tuple[bool, bool, bool, int, int]:
+
     """
     :return: (whether interaction succeed, whether @username was followed during the interaction, number of liked, number of watched)
     """
@@ -73,25 +66,17 @@
 
     if username == my_username:
         logger.info("It's you, skip.")
-<<<<<<< HEAD
-        return False, False, False
-=======
-        return False, False, number_of_liked, number_of_watched
->>>>>>> 21cdd586
+        return False, False, False, number_of_liked, number_of_watched
 
     random_sleep()
 
     if not profile_filter.check_profile(device, username):
-<<<<<<< HEAD
-        return False, False, False
-=======
-        return False, False, number_of_liked, number_of_watched
+        return False, False, False, number_of_liked, number_of_watched
 
     likes_value = get_value(likes_count, "Likes count: {}", 2)
     if likes_value > 12:
         logger.error("Max number of likes per user is 12.")
         likes_value = 12
->>>>>>> 21cdd586
 
     profile_view = ProfileView(device)
     is_private = profile_view.isPrivateAccount()
@@ -102,15 +87,14 @@
         private_empty = "Private" if is_private else "Empty"
         logger.info(f"{private_empty} account.", extra={"color": f"{Fore.GREEN}"})
         if can_follow and profile_filter.can_follow_private_or_empty():
-<<<<<<< HEAD
             if scraping_file is None:
-                followed = _follow(
-                    device, username, follow_percentage, args, session_state, 0
-                )
-                return True, followed, False
+              followed = _follow(
+                  device, username, follow_percentage, args, session_state, 0
+              )
+              return True, followed, True, number_of_liked, number_of_watched
         else:
             logger.info("Skip user.", extra={"color": f"{Fore.GREEN}"})
-            return False, False, False
+            return False, False, False number_of_liked, number_of_watched
 
     if scraping_file is not None:
         append_to_file(scraping_file, username)
@@ -119,15 +103,6 @@
             extra={"color": f"{Style.BRIGHT}{Fore.GREEN}"},
         )
         return False, False, True
-=======
-            followed = _follow(
-                device, username, follow_percentage, args, session_state, 0
-            )
-            return True, followed, number_of_liked, number_of_watched
-        else:
-            logger.info("Skip user.", extra={"color": f"{Fore.GREEN}"})
-            return False, False, number_of_liked, number_of_watched
->>>>>>> 21cdd586
 
     number_of_watched = _watch_stories(
         device,
@@ -142,11 +117,8 @@
 
     swipe_amount = ProfileView(device).swipe_to_fit_posts()
     if swipe_amount == -1:
-<<<<<<< HEAD
-        return False, False, False
-=======
-        return False, False, number_of_liked, number_of_watched
->>>>>>> 21cdd586
+        return False, False, False, number_of_liked, number_of_watched
+      
     random_sleep()
 
     likes_value = get_value(likes_count, "Likes count: {}", 2)
@@ -229,32 +201,21 @@
 
             if not followed:
                 logger.info("Skip user.", extra={"color": f"{Fore.GREEN}"})
-<<<<<<< HEAD
-            return False, followed, False
-
-=======
-            return interacted, followed, number_of_liked, number_of_watched
->>>>>>> 21cdd586
+            return interacted, followed, False number_of_liked, number_of_watched
         random_sleep()
+        
     if can_follow:
         return (
             True,
             _follow(
                 device, username, follow_percentage, args, session_state, swipe_amount
             ),
-<<<<<<< HEAD
             False,
-        )
-
-    return True, False, False
-=======
             number_of_liked,
             number_of_watched,
         )
 
-    return interacted, False, number_of_liked, number_of_watched
->>>>>>> 21cdd586
-
+    return interacted, False, False, number_of_liked, number_of_watched
 
 def do_like(opened_post_view, device, on_like):
     logger.info("Double click post.")
