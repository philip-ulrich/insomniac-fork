--- conflicted
+++ resolved
@@ -1,11 +1,5 @@
-<<<<<<< HEAD
-import code
-
-from random import shuffle, randint
-=======
 import logging
 from random import randint, shuffle
->>>>>>> ed9cc9f2
 from typing import Tuple
 
 from colorama import Fore
@@ -75,7 +69,7 @@
     # stories_percentage = 100
     stories_value = get_value(stories_count, "Stories count: {}", 2)
     if stories_value > 6:
-        print(COLOR_FAIL + "Max number of stories per user is 6" + COLOR_ENDC)
+        logger.error("Max number of stories per user is 6")
         stories_value = 6
 
     _watch_stories(device, username, stories_value, on_watch)
