import logging
from random import randint, shuffle
from typing import Tuple
from time import time
from colorama import Fore
from GramAddict.core.navigation import switch_to_english
from GramAddict.core.report import print_short_report
from GramAddict.core.resources import ClassName, ResourceID as resources
from GramAddict.core.utils import detect_block, get_value, random_sleep, save_crash
from GramAddict.core.views import (
    LanguageNotEnglishException,
    ProfileView,
    CurrentStoryView,
    PostsGridView,
    UniversalActions,
    Direction,
)

logger = logging.getLogger(__name__)

FOLLOW_REGEX = "^Follow$"
FOLLOWBACK_REGEX = "^Follow Back$"
UNFOLLOW_REGEX = "^Following|^Requested"


def load_config(config):
    global args
    global configs
    global ResourceID
    args = config.args
    configs = config
    ResourceID = resources(config.args.app_id)


def interact_with_user(
    device,
    username,
    my_username,
    likes_count,
    on_like,
    stories_count,
    stories_percentage,
    on_watch,
    can_follow,
    follow_percentage,
    profile_filter,
    args,
    session_state,
    current_mode,
) -> Tuple[bool, bool]:
    """
    :return: (whether interaction succeed, whether @username was followed during the interaction)
    """
    if username == my_username:
        logger.info("It's you, skip.")
        return False, False

    random_sleep()

    if not profile_filter.check_profile(device, username):
        return False, False

    likes_value = get_value(likes_count, "Likes count: {}", 2)
    if likes_value > 12:
        logger.error("Max number of likes per user is 12.")
        likes_value = 12

    profile_view = ProfileView(device)
    is_private = profile_view.isPrivateAccount()
    posts_count = profile_view.getPostsCount()
    is_empty = posts_count == 0

    if is_private or is_empty:
        private_empty = "Private" if is_private else "Empty"
        logger.info(f"{private_empty} account.", extra={"color": f"{Fore.GREEN}"})
        if can_follow and profile_filter.can_follow_private_or_empty():
            followed = _follow(
                device, username, follow_percentage, args, session_state, 0
            )
            return True, followed
        else:
            logger.info("Skip user.", extra={"color": f"{Fore.GREEN}"})
            return False, False

    _watch_stories(
        device,
        profile_view,
        username,
        stories_count,
        stories_percentage,
        on_watch,
        args,
        session_state,
    )

    swipe_amount = ProfileView(device).swipe_to_fit_posts()
<<<<<<< HEAD
=======
    if swipe_amount == -1:
        return False, False
>>>>>>> e441d319
    random_sleep()

    likes_value = get_value(likes_count, "Likes count: {}", 2)
    if likes_value > 12:
        logger.error("Max number of likes per user is 12.")
        likes_value = 12

    start_time = time()
    full_rows, columns_last_row = profile_view.count_photo_in_view()
    end_time = format(time() - start_time, ".2f")
    photos_indices = list(range(0, full_rows * 3 + (columns_last_row)))

    logger.info(
        f"There are {len(photos_indices)} posts fully visible. Calculated in {end_time}s"
    )
    if current_mode == "hashtag-posts-recent" or current_mode == "hashtag-posts-top":
        session_state.totalLikes += 1
        photos_indices = photos_indices[1:]

    if likes_value > len(photos_indices):
        logger.info(f"Only {len(photos_indices)} photo(s) available")
    else:
        shuffle(photos_indices)
        photos_indices = photos_indices[:likes_value]
        photos_indices = sorted(photos_indices)
    for i in range(0, len(photos_indices)):
        photo_index = photos_indices[i]
        row = photo_index // 3
        column = photo_index - row * 3
        logger.info(f"Open post #{i + 1} ({row + 1} row, {column + 1} column)")
        opened_post_view = PostsGridView(device).navigateToPost(row, column)
        random_sleep()

        like_succeed = False
        if opened_post_view:
            logger.info("Double click post.")

            like_succeed = opened_post_view.likePost()
            if not like_succeed:
                logger.debug("Double click failed. Try the like button.")
                like_succeed = opened_post_view.likePost(click_btn_like=True)

            if like_succeed:
                logger.debug("Like succeed. Check for block.")
                detect_block(device)
                on_like()
            else:
                logger.warning("Fail to like post. Let's continue...")

            logger.info("Back to profile.")
            device.back()

        if not opened_post_view or not like_succeed:
            reason = "open" if not opened_post_view else "like"
            logger.info(f"Could not {reason} photo. Posts count: {posts_count}")

            if can_follow and profile_filter.can_follow_private_or_empty():
                followed = _follow(
                    device,
                    username,
                    follow_percentage,
                    args,
                    session_state,
                    swipe_amount,
                )
            else:
                followed = False

            if not followed:
                logger.info("Skip user.", extra={"color": f"{Fore.GREEN}"})
            return False, followed

        random_sleep()
    if can_follow:
<<<<<<< HEAD
        return True, _follow(
            device, username, follow_percentage, args, session_state, swipe_amount
=======
        return (
            True,
            _follow(
                device, username, follow_percentage, args, session_state, swipe_amount
            ),
>>>>>>> e441d319
        )

    return True, False


def do_like(opened_post_view, device, on_like):
    logger.info("Double click post")

    like_succeed = opened_post_view.likePost()
    if not like_succeed:
        logger.debug("Double click failed. Try the like button.")
        like_succeed = opened_post_view.likePost(click_btn_like=True)

    if like_succeed:
        logger.info("Like succeeded!")
        detect_block(device)
        on_like()
    else:
        logger.warning("Fail to like post. Let's continue...")

    return like_succeed


def is_follow_limit_reached_for_source(session_state, follow_limit, source):
    if follow_limit is None:
        return False

    followed_count = session_state.totalFollowed.get(source)
    return followed_count is not None and followed_count >= follow_limit


def _on_like(sessions, session_state):
    session_state = sessions[-1]
    session_state.totalLikes += 1


def _on_interaction(
    source,
    succeed,
    followed,
    interactions_limit,
    likes_limit,
    sessions,
    session_state,
    args,
):
    session_state = sessions[-1]
    session_state.add_interaction(source, succeed, followed)

    can_continue = True

    if session_state.check_limit(
        args, limit_type=session_state.Limit.LIKES, output=False
    ):
        logger.info("Reached interaction limit, finish.")
        can_continue = False

    successful_interactions_count = session_state.successfulInteractions.get(source)
    if (
        successful_interactions_count
        and successful_interactions_count >= interactions_limit
    ):
        logger.info(
            f"Made {successful_interactions_count} successful interactions, finish."
        )
        can_continue = False

    if can_continue and succeed:
        print_short_report(source, session_state)

    return can_continue


def _follow(device, username, follow_percentage, args, session_state, swipe_amount):
    if not session_state.check_limit(
        args, limit_type=session_state.Limit.FOLLOWS, output=False
    ):
        follow_chance = randint(1, 100)
        if follow_chance > follow_percentage:
            return False

        coordinator_layout = device.find(resourceId=ResourceID.COORDINATOR_ROOT_LAYOUT)
        if coordinator_layout.exists() and swipe_amount != 0:
            UniversalActions(device)._swipe_points(
                direction=Direction.UP, delta_y=swipe_amount
            )

        random_sleep()

        follow_button = device.find(
            classNameMatches=ClassName.BUTTON,
            clickable=True,
            textMatches=FOLLOW_REGEX,
        )

        if not follow_button.exists():
            unfollow_button = device.find(
                classNameMatches=ClassName.BUTTON,
                clickable=True,
                textMatches=UNFOLLOW_REGEX,
            )
            followback_button = device.find(
                classNameMatches=ClassName.BUTTON,
                clickable=True,
                textMatches=FOLLOWBACK_REGEX,
            )
            if unfollow_button.exists():
                logger.info(
                    f"You already follow @{username}.", extra={"color": f"{Fore.GREEN}"}
                )
                return False
            elif followback_button.exists():
                logger.info(
                    f"@{username} already follows you.",
                    extra={"color": f"{Fore.GREEN}"},
                )
                return False
            else:
                logger.error(
                    "Cannot find neither Follow button, Follow Back button, nor Unfollow button. Maybe not English language is set?"
                )
                save_crash(device)
                switch_to_english(device)
                raise LanguageNotEnglishException()

        follow_button.click()
        detect_block(device)
        logger.info(f"Followed @{username}", extra={"color": f"{Fore.GREEN}"})
        random_sleep()
        return True
    else:
        logger.info("Reached total follows limit, not following.")
        return False


def _on_watch(sessions, session_state):
    session_state = sessions[-1]
    session_state.totalWatched += 1


def _watch_stories(
    device,
    profile_view,
    username,
    stories_to_watch,
    stories_percentage,
    on_watch,
    args,
    session_state,
):
    if not session_state.check_limit(
        args, limit_type=session_state.Limit.WATCHES, output=False
    ):
        story_chance = randint(1, 100)
        if story_chance > stories_percentage:
            return False

        stories_to_watch = get_value(stories_to_watch, "Stories count: {}", 0)

        if stories_to_watch > 6:
            logger.error("Max number of stories per user is 6")
            stories_to_watch = 6

        if stories_to_watch == 0:
            return False

        if profile_view.isStoryAvailable():
            profile_picture = profile_view.profileImage()
            if profile_picture.exists():
                profile_picture.click()  # Open the first story
                on_watch()
                random_sleep()

                if stories_to_watch > 1:
                    story_view = CurrentStoryView(device)
                    for _iter in range(0, stories_to_watch - 1):
                        if story_view.getUsername() == username:
                            try:
                                story_frame = story_view.getStoryFrame()
                                if (
                                    story_frame.exists()
                                    and _iter <= stories_to_watch - 1
                                ):
                                    story_frame.click(story_view.Location.RIGHT)
                                    on_watch()
                                    random_sleep()
                            except Exception:
                                break
                        else:
                            break

                for attempt in range(0, 4):
                    if profile_view.getUsername(error=False) != username:
                        if attempt != 0:
                            device.back()
                        # Maybe it's just an error please one half seconds before search again for username tab
                        # This little delay prevent too much back tap and to see more stories than stories_to_watch value
                        random_sleep()
                    else:
                        break
                return True
        return False
    else:
        logger.info("Reached total watch limit, not watching stories.")
        return False<|MERGE_RESOLUTION|>--- conflicted
+++ resolved
@@ -94,11 +94,8 @@
     )
 
     swipe_amount = ProfileView(device).swipe_to_fit_posts()
-<<<<<<< HEAD
-=======
     if swipe_amount == -1:
         return False, False
->>>>>>> e441d319
     random_sleep()
 
     likes_value = get_value(likes_count, "Likes count: {}", 2)
@@ -173,16 +170,11 @@
 
         random_sleep()
     if can_follow:
-<<<<<<< HEAD
-        return True, _follow(
-            device, username, follow_percentage, args, session_state, swipe_amount
-=======
         return (
             True,
             _follow(
                 device, username, follow_percentage, args, session_state, swipe_amount
             ),
->>>>>>> e441d319
         )
 
     return True, False
