--- conflicted
+++ resolved
@@ -3,15 +3,11 @@
 from random import randint, shuffle, choice
 from typing import Tuple
 from time import time
-<<<<<<< HEAD
 from os import path
 from colorama import Fore, Style
 from GramAddict.core.filter import Filter
-=======
-from colorama import Fore
 from GramAddict.core.device_facade import DeviceFacade
 from GramAddict.core.storage import FollowingStatus
->>>>>>> fe63fc0d
 from GramAddict.core.navigation import switch_to_english
 from GramAddict.core.report import print_short_report
 from GramAddict.core.resources import ClassName, ResourceID as resources
@@ -499,9 +495,6 @@
         return 0
     else:
         logger.info("Reached total watch limit, not watching stories.")
-<<<<<<< HEAD
-        return 0
-=======
         return False
 
 
@@ -764,5 +757,4 @@
         PostsViewList(device).swipe_to_fit_posts(SwipeTo.HALF_PHOTO)
         random_sleep(0, 1)
         PostsViewList(device).swipe_to_fit_posts(SwipeTo.NEXT_POST)
-        random_sleep()
->>>>>>> fe63fc0d
+        random_sleep()