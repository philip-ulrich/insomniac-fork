--- conflicted
+++ resolved
@@ -90,32 +90,8 @@
         else:
             return FollowingStatus[user[USER_FOLLOWING_STATUS].upper()]
 
-<<<<<<< HEAD
     def add_interacted_user(
         self, username, followed=False, unfollowed=False, scraped=False
-=======
-    def add_filter_user(self, username, profile_data, skip_reason=None):
-        # user = self.history_filter_users.get(username, {})
-        user = profile_data.__dict__
-        user["follow_button_text"] = profile_data.follow_button_text.name
-        user["skip_reason"] = None if skip_reason is None else skip_reason.name
-        self.history_filter_users[username] = user
-        # self._update_file()
-        if self.history_filter_users_path is not None:
-            with open(self.history_filter_users_path, "w") as outfile:
-                json.dump(self.history_filter_users, outfile, indent=4, sort_keys=False)
-
-    def add_interacted_user(
-        self,
-        username,
-        session_id,
-        followed=False,
-        unfollowed=False,
-        liked=0,
-        watched=0,
-        job_name=None,
-        target=None,
->>>>>>> 1320402a
     ):
         user = self.interacted_users.get(username, {})
         user[USER_LAST_INTERACTION] = str(datetime.now())
