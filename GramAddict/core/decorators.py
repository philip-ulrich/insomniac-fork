--- conflicted
+++ resolved
@@ -1,10 +1,7 @@
 import logging
 import sys
 import traceback
-<<<<<<< HEAD
-=======
 from colorama import Fore, Style
->>>>>>> dccc995b
 from datetime import datetime
 from http.client import HTTPException
 from socket import timeout
@@ -30,14 +27,10 @@
                 func(*args, **kwargs)
             except KeyboardInterrupt:
                 close_instagram(device_id)
-<<<<<<< HEAD
-                logger.warn(f"-------- FINISH: {datetime.now().time()} --------")
-=======
                 logger.info(
                     f"-------- FINISH: {datetime.now().time()} --------",
                     extra={"color": f"{Style.BRIGHT}{Fore.YELLOW}"},
                 )
->>>>>>> dccc995b
                 print_full_report(sessions)
                 sessions.persist(directory=session_state.my_username)
                 sys.exit(0)
