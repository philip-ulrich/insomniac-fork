--- conflicted
+++ resolved
@@ -76,19 +76,11 @@
 
         session_info = [
             "Checking session limits:",
-<<<<<<< HEAD
             f"- Total Likes:\t\t\t\t{'Limit Reached' if total_likes else 'OK'} ({self.totalLikes}/{args.total_likes_limit})",
             f"- Total Followed:\t\t\t\t{'Limit Reached' if total_followed else 'OK'} ({sum(self.totalFollowed.values())}/{args.total_follows_limit})",
             f"- Total Watched:\t\t\t\t{'Limit Reached' if total_watched else 'OK'} ({self.totalWatched}/{args.total_watches_limit})",
             f"- Total Successful Interactions:\t\t{'Limit Reached' if total_successful else 'OK'} ({sum(self.successfulInteractions.values())}/{args.total_successful_interactions_limit})",
             f"- Total Interactions:\t\t\t{'Limit Reached' if total_interactions else 'OK'} ({sum(self.totalInteractions.values())}/{args.total_interactions_limit})",
-=======
-            f"- Total Likes:\t\t\t\t{'Limit Reached' if total_likes else 'OK'} ({self.totalLikes}/{likes_limit})",
-            f"- Total Followed:\t\t\t\t{'Limit Reached' if total_followed else 'OK'} ({sum(self.totalFollowed.values())}/{follow_limit})",
-            f"- Total Watched:\t\t\t\t{'Limit Reached' if total_watched else 'OK'} ({self.totalWatched}/{watch_limit})",
-            f"- Total Successful Interactions:\t\t{'Limit Reached' if total_successful else 'OK'} ({sum(self.successfulInteractions.values())}/{success_limit})",
-            f"- Total Interactions:\t\t\t{'Limit Reached' if total_interactions else 'OK'} ({sum(self.totalInteractions.values())}/{total_limit})",
->>>>>>> d3dc2322
         ]
 
         if limit_type == SessionState.Limit.ALL:
