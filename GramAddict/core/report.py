--- conflicted
+++ resolved
@@ -1,8 +1,5 @@
 import logging
-<<<<<<< HEAD
-=======
 from colorama import Fore, Style
->>>>>>> dccc995b
 from datetime import datetime, timedelta
 
 logger = logging.getLogger(__name__)
@@ -12,33 +9,6 @@
     if len(sessions) > 1:
         for index, session in enumerate(sessions):
             finish_time = session.finishTime or datetime.now()
-<<<<<<< HEAD
-            logger.warn("")
-            logger.warn(f"SESSION #{index + 1}")
-            logger.warn(f"Start time: {session.startTime}")
-            logger.warn(f"Finish time: {finish_time}")
-            logger.warn(f"Duration: {finish_time - session.startTime}")
-            logger.warn(
-                f"Total interactions: {_stringify_interactions(session.totalInteractions)}"
-            )
-            logger.warn(
-                f"Successful interactions: {_stringify_interactions(session.successfulInteractions)}"
-            )
-            logger.warn(
-                f"Total followed: {_stringify_interactions(session.totalFollowed)}"
-            )
-            logger.warn(f"Total likes: {session.totalLikes}")
-            logger.warn(f"Total unfollowed: {session.totalUnfollowed}")
-            logger.warn(
-                f"Removed mass followers: {_stringify_removed_mass_followers(session.removedMassFollowers)}"
-            )
-
-    logger.warn("")
-    logger.warn("TOTAL")
-
-    completed_sessions = [session for session in sessions if session.is_finished()]
-    logger.warn(f"Completed sessions: {len(completed_sessions)}")
-=======
             logger.info(
                 "",
                 extra={"color": f"{Style.BRIGHT}{Fore.YELLOW}"},
@@ -94,20 +64,15 @@
         f"Completed sessions: {len(completed_sessions)}",
         extra={"color": f"{Style.BRIGHT}{Fore.YELLOW}"},
     )
->>>>>>> dccc995b
 
     duration = timedelta(0)
     for session in sessions:
         finish_time = session.finishTime or datetime.now()
         duration += finish_time - session.startTime
-<<<<<<< HEAD
-    logger.warn(f"Total duration: {duration}")
-=======
     logger.info(
         f"Total duration: {duration}",
         extra={"color": f"{Style.BRIGHT}{Fore.YELLOW}"},
     )
->>>>>>> dccc995b
 
     total_interactions = {}
     successful_interactions = {}
@@ -131,25 +96,6 @@
             else:
                 total_followed[source] += count
 
-<<<<<<< HEAD
-        for username in session.removedMassFollowers:
-            total_removed_mass_followers.append(username)
-
-    logger.warn(f"Total interactions: {_stringify_interactions(total_interactions)}")
-    logger.warn(
-        f"Successful interactions: {_stringify_interactions(successful_interactions)}"
-    )
-    logger.warn(f"Total followed : {_stringify_interactions(total_followed)}")
-
-    total_likes = sum(session.totalLikes for session in sessions)
-    logger.warn(f"Total likes: {total_likes}")
-
-    total_unfollowed = sum(session.totalUnfollowed for session in sessions)
-    logger.warn(f"Total unfollowed: {total_unfollowed} ")
-
-    logger.warn(
-        f"Removed mass followers: {_stringify_removed_mass_followers(total_removed_mass_followers)}"
-=======
     logger.info(
         f"Total interactions: {_stringify_interactions(total_interactions)}",
         extra={"color": f"{Style.BRIGHT}{Fore.YELLOW}"},
@@ -172,7 +118,6 @@
     logger.info(
         f"Total unfollowed: {total_unfollowed}",
         extra={"color": f"{Style.BRIGHT}{Fore.YELLOW}"},
->>>>>>> dccc995b
     )
 
 
@@ -180,14 +125,9 @@
     total_likes = session_state.totalLikes
     total_followed = sum(session_state.totalFollowed.values())
     interactions = session_state.successfulInteractions.get(source, 0)
-<<<<<<< HEAD
-    logger.warn(
-        f"Session progress: {total_likes} likes, {total_followed} followed, {interactions} successful interaction(s) for {source}"
-=======
     logger.info(
         f"Session progress: {total_likes} likes, {total_followed} followed, {interactions} successful interaction(s) for {source}",
         extra={"color": f"{Style.BRIGHT}{Fore.YELLOW}"},
->>>>>>> dccc995b
     )
 
 
