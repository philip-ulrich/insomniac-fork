--- conflicted
+++ resolved
@@ -22,27 +22,11 @@
             logger.warn(
                 f"Total followed: {_stringify_interactions(session.totalFollowed)}"
             )
-<<<<<<< HEAD
-            print_timeless(
-                COLOR_WARNING + "Total watched: " + str(session.totalWatched) + COLOR_ENDC
-            )
-            print_timeless(
-                COLOR_WARNING
-                + "Total unfollowed: "
-                + str(session.totalUnfollowed)
-                + COLOR_ENDC
-            )
-            print_timeless(
-                COLOR_WARNING
-                + "Removed mass followers: "
-                + _stringify_removed_mass_followers(session.removedMassFollowers)
-                + COLOR_ENDC
-=======
             logger.warn(f"Total likes: {session.totalLikes}")
+            logger.warn(f"Total watched: {session.totalWatched}")
             logger.warn(f"Total unfollowed: {session.totalUnfollowed}")
             logger.warn(
                 f"Removed mass followers: {_stringify_removed_mass_followers(session.removedMassFollowers)}"
->>>>>>> ed9cc9f2
             )
 
     logger.warn("")
@@ -93,7 +77,7 @@
     logger.warn(f"Total likes: {total_likes}")
 
     total_watched = sum(session.totalWatched for session in sessions)
-    print_timeless(COLOR_WARNING + "Total watched: " + str(total_watched) + COLOR_ENDC)
+    logger.warn(f"Total watched: {total_watched}")
 
     total_unfollowed = sum(session.totalUnfollowed for session in sessions)
     logger.warn(f"Total unfollowed: {total_unfollowed} ")
