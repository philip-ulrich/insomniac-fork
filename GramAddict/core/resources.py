--- conflicted
+++ resolved
@@ -1,80 +1,4 @@
 class ResourceID:
-<<<<<<< HEAD
-    ACTION_BAR_CONTAINER = f"{APP_ID}:id/action_bar_container"
-    ACTION_BAR_LARGE_TITLE = f"{APP_ID}:id/action_bar_large_title"
-    ACTION_BAR_SEARCH_EDIT_TEXT = f"{APP_ID}:id/action_bar_search_edit_text"
-    ACTION_BAR_TEXTVIEW_TITLE = f"{APP_ID}:id/action_bar_textview_title"
-    ACTION_BAR_TITLE = f"{APP_ID}:id/action_bar_title"
-    BUTTON = f"{APP_ID}:id/button"
-    CAROUSEL_MEDIA_GROUP = f"{APP_ID}:id/carousel_media_group"
-    COORDINATOR_ROOT_LAYOUT = f"{APP_ID}:id/coordinator_root_layout"
-    DIALOG_ROOT_VIEW = f"{APP_ID}:id/dialog_root_view"
-    FIXED_TABBAR_TABS_CONTAINER = f"{APP_ID}:id/fixed_tabbar_tabs_container"
-    FOLLOW_LIST_CONTAINER = f"{APP_ID}:id/follow_list_container"
-    FOLLOW_LIST_SORTING_OPTIONS_RECYCLER_VIEW = (
-        f"{APP_ID}:id/follow_list_sorting_options_recycler_view"
-    )
-    FOLLOW_LIST_USERNAME = f"{APP_ID}:id/follow_list_username"
-    FOLLOW_SHEET_UNFOLLOW_ROW = f"{APP_ID}:id/follow_sheet_unfollow_row"
-    FOOTER_SPACE = f"{APP_ID}:id/footer_space"
-    GAP_VIEW = f"{APP_ID}:id/gap_view"
-    IGDS_HEADLINE_EMPHASIZED_HEADLINE = f"{APP_ID}:id/igds_headline_emphasized_headline"
-    IMAGE_BUTTON = f"{APP_ID}:id/image_button"
-    LANGUAGE_LIST_LOCALE = f"{APP_ID}:id/language_locale_list"
-    LIST = "android:id/list"
-    MEDIA_GROUP = f"{APP_ID}:id/media_group"
-    MENU_SETTINGS_ROW = f"{APP_ID}:id/menu_settings_row"
-    PRIVATE_PROFILE_EMPTY_STATE = f"{APP_ID}:id/private_profile_empty_state"
-    PROFILE_HEADER_BIO_TEXT = f"{APP_ID}:id/profile_header_bio_text"
-    PROFILE_HEADER_BUSINESS_CATEGORY = f"{APP_ID}:id/profile_header_business_category"
-    PROFILE_HEADER_FULL_NAME = f"{APP_ID}:id/profile_header_full_name"
-    PROFILE_TAB_LAYOUT = f"{APP_ID}:id/profile_tab_layout"
-    PROFILE_TAB_ICON_VIEW = f"{APP_ID}:id/profile_tab_icon_view"
-    PROFILE_TABS_CONTAINER = f"{APP_ID}:id/profile_tabs_container"
-    REEL_RING = f"{APP_ID}:id/reel_ring"
-    REEL_VIEWER_IMAGE_VIEW = f"{APP_ID}:id/reel_viewer_image_view"
-    REEL_VIEWER_TIMESTAMP = f"{APP_ID}:id/reel_viewer_timestamp"
-    REEL_VIEWER_TITLE = f"{APP_ID}:id/reel_viewer_title"
-    ROW_FEED_BUTTON_COMMENT = f"{APP_ID}:id/row_feed_button_comment"
-    ROW_FEED_BUTTON_LIKE = f"{APP_ID}:id/row_feed_button_like"
-    ROW_FEED_COMMENT_TEXTVIEW_LAYOUT = f"{APP_ID}:id/row_feed_comment_textview_layout"
-    ROW_FEED_PHOTO_PROFILE_NAME = f"{APP_ID}:id/row_feed_photo_profile_name"
-    ROW_FEED_TEXTVIEW_LIKES = f"{APP_ID}:id/row_feed_textview_likes"
-    ROW_HASHTAG_TEXTVIEW_TAG_NAME = f"{APP_ID}:id/row_hashtag_textview_tag_name"
-    ROW_LOAD_MORE_BUTTON = f"{APP_ID}:id/row_load_more_button"
-    ROW_PROFILE_HEADER_EMPTY_PROFILE_NOTICE_CONTAINER = (
-        f"{APP_ID}:id/row_profile_header_empty_profile_notice_container"
-    )
-    ROW_PROFILE_HEADER_EMPTY_PROFILE_NOTICE_TITLE = (
-        f"{APP_ID}:id/row_profile_header_empty_profile_notice_title"
-    )
-    ROW_PROFILE_HEADER_FOLLOWERS_CONTAINER = f"{APP_ID}:id/row_profile_header_followers_container|{APP_ID}:id/row_profile_header_container_followers"
-    ROW_PROFILE_HEADER_FOLLOWING_CONTAINER = f"{APP_ID}:id/row_profile_header_following_container|{APP_ID}:id/row_profile_header_container_following"
-    ROW_PROFILE_HEADER_IMAGEVIEW = f"{APP_ID}:id/row_profile_header_imageview"
-    ROW_PROFILE_HEADER_TEXTVIEW_FOLLOWERS_COUNT = (
-        f"{APP_ID}:id/row_profile_header_textview_followers_count"
-    )
-    ROW_PROFILE_HEADER_TEXTVIEW_FOLLOWING_COUNT = (
-        f"{APP_ID}:id/row_profile_header_textview_following_count"
-    )
-    ROW_PROFILE_HEADER_TEXTVIEW_POST_COUNT = (
-        f"{APP_ID}:id/row_profile_header_textview_post_count"
-    )
-    ROW_SEARCH_EDIT_TEXT = f"{APP_ID}:id/row_search_edit_text"
-    ROW_SEARCH_USER_USERNAME = f"{APP_ID}:id/row_search_user_username"
-    ROW_SIMPLE_TEXT_TEXTVIEW = f"{APP_ID}:id/row_simple_text_textview"
-    ROW_USER_CONTAINER_BASE = f"{APP_ID}:id/row_user_container_base"
-    ROW_USER_PRIMARY_NAME = f"{APP_ID}:id/row_user_primary_name"
-    SEARCH = f"{APP_ID}:id/search"
-    SEE_ALL_BUTTON = f"{APP_ID}:id/see_all_button"
-    SORTING_ENTRY_ROW_ICON = f"{APP_ID}:id/sorting_entry_row_icon"
-    TAB_BAR = f"{APP_ID}:id/tab_bar"
-    TAB_BUTTON_NAME_TEXT = f"{APP_ID}:id/tab_button_name_text"
-    TAB_BUTTON_FALLBACK_ICON = f"{APP_ID}:id/tab_button_fallback_icon"
-    TITLE_VIEW = f"{APP_ID}:id/title_view"
-    UNIFIED_FOLLOW_LIST_TAB_LAYOUT = f"{APP_ID}:id/unified_follow_list_tab_layout"
-    ZOOMABLE_VIEW_CONTAINER = f"{APP_ID}:id/zoomable_view_container"
-=======
     def __init__(self, APP_ID):
         self.ACTION_BAR_CONTAINER = f"{APP_ID}:id/action_bar_container"
         self.ACTION_BAR_LARGE_TITLE = f"{APP_ID}:id/action_bar_large_title"
@@ -151,7 +75,6 @@
         self.TAB_BUTTON_FALLBACK_ICON = f"{APP_ID}:id/tab_button_fallback_icon"
         self.TITLE_VIEW = f"{APP_ID}:id/title_view"
         self.ZOOMABLE_VIEW_CONTAINER = f"{APP_ID}:id/zoomable_view_container"
->>>>>>> d3dc2322
 
 
 class TabBarText:
