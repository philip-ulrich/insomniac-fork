import json
import logging
import os

from colorama import Fore
from GramAddict.core.views import ProfileView

logger = logging.getLogger(__name__)

FILENAME_CONDITIONS = "filter.json"
FIELD_SKIP_BUSINESS = "skip_business"
FIELD_SKIP_NON_BUSINESS = "skip_non_business"
FIELD_MIN_FOLLOWERS = "min_followers"
FIELD_MAX_FOLLOWERS = "max_followers"
FIELD_MIN_FOLLOWINGS = "min_followings"
FIELD_MAX_FOLLOWINGS = "max_followings"
FIELD_MIN_POTENCY_RATIO = "min_potency_ratio"
FIELD_MAX_POTENCY_RATIO = "max_potency_ratio"
FIELD_FOLLOW_PRIVATE_OR_EMPTY = "follow_private_or_empty"


class Filter:
    conditions = None

    def __init__(self):
        if os.path.exists(FILENAME_CONDITIONS):
            with open(FILENAME_CONDITIONS) as json_file:
                self.conditions = json.load(json_file)

    def check_profile(self, device, username):
        """
        This method assumes being on someone's profile already.
        """
        if self.conditions is None:
            return True

        field_skip_business = self.conditions.get(FIELD_SKIP_BUSINESS)
        field_skip_non_business = self.conditions.get(FIELD_SKIP_NON_BUSINESS)
        field_min_followers = self.conditions.get(FIELD_MIN_FOLLOWERS)
        field_max_followers = self.conditions.get(FIELD_MAX_FOLLOWERS)
        field_min_followings = self.conditions.get(FIELD_MIN_FOLLOWINGS)
        field_max_followings = self.conditions.get(FIELD_MAX_FOLLOWINGS)
        field_min_potency_ratio = self.conditions.get(FIELD_MIN_POTENCY_RATIO)
        field_max_potency_ratio = self.conditions.get(FIELD_MAX_POTENCY_RATIO)

        if field_skip_business is not None or field_skip_non_business is not None:
            has_business_category = self._has_business_category(device)
            if field_skip_business and has_business_category is True:
                logger.info(
                    f"@{username} has business account, skip.",
                    extra={"color": f"{Fore.GREEN}"},
                )
                return False
            if field_skip_non_business and has_business_category is False:
                logger.info(
                    f"@{username} has non business account, skip.",
                    extra={"color": f"{Fore.GREEN}"},
                )
                return False

        if (
            field_min_followers is not None
            or field_max_followers is not None
            or field_min_followings is not None
            or field_max_followings is not None
            or field_min_potency_ratio is not None
            or field_max_potency_ratio is not None
        ):
            followers, followings = self._get_followers_and_followings(device)
<<<<<<< HEAD
            if followers != None and followings != None:
                if field_min_followers is not None and followers < int(
                    field_min_followers
                ):
                    logger.info(
                        f"@{username} has less than {field_min_followers} followers, skip.",
                        extra={"color": f"{Fore.GREEN}"},
                    )
                    return False
                if field_max_followers is not None and followers > int(
                    field_max_followers
                ):
                    logger.info(
                        f"@{username} has has more than {field_max_followers} followers, skip.",
                        extra={"color": f"{Fore.GREEN}"},
                    )
                    return False
                if field_min_followings is not None and followings < int(
                    field_min_followings
                ):
                    logger.info(
                        f"@{username} has less than {field_min_followings} followings, skip.",
                        extra={"color": f"{Fore.GREEN}"},
                    )
                    return False
                if field_max_followings is not None and followings > int(
                    field_max_followings
                ):
                    logger.info(
                        f"@{username} has more than {field_max_followings} followings, skip.",
                        extra={"color": f"{Fore.GREEN}"},
                    )
                    return False
                if field_min_potency_ratio is not None and (
                    int(followings) == 0
                    or followers / followings < float(field_min_potency_ratio)
                ):
                    logger.info(
                        f"@{username}'s potency ratio is less than {field_min_potency_ratio}, skip.",
                        extra={"color": f"{Fore.GREEN}"},
                    )
                    return False
            else:
                logger.critical(
                    "Either followers, followings, or possibly both are undefined. Cannot filter."
=======
            if field_min_followers is not None and followers < int(field_min_followers):
                logger.info(
                    f"@{username} has less than {field_min_followers} followers, skip.",
                    extra={"color": f"{Fore.GREEN}"},
                )
                return False
            if field_max_followers is not None and followers > int(field_max_followers):
                logger.info(
                    f"@{username} has has more than {field_max_followers} followers, skip.",
                    extra={"color": f"{Fore.GREEN}"},
                )
                return False
            if field_min_followings is not None and followings < int(
                field_min_followings
            ):
                logger.info(
                    f"@{username} has less than {field_min_followings} followers, skip.",
                    extra={"color": f"{Fore.GREEN}"},
                )
                return False
            if field_max_followings is not None and followings > int(
                field_max_followings
            ):
                logger.info(
                    f"@{username} has more than {field_max_followings} followings, skip.",
                    extra={"color": f"{Fore.GREEN}"},
                )
                return False
            if field_min_potency_ratio is not None and (
                int(followings) == 0
                or followers / followings < float(field_min_potency_ratio)
                or followers / followings > float(field_max_potency_ratio)
            ):
                logger.info(
                    f"@{username}'s potency ratio is not between {field_min_potency_ratio} and {field_max_potency_ratio}, skip.",
                    extra={"color": f"{Fore.GREEN}"},
>>>>>>> 0d9a72ec
                )
                return False
        return True

    def can_follow_private_or_empty(self):
        if self.conditions is None:
            return False

        field_follow_private_or_empty = self.conditions.get(
            FIELD_FOLLOW_PRIVATE_OR_EMPTY
        )
        return field_follow_private_or_empty is not None and bool(
            field_follow_private_or_empty
        )

    @staticmethod
    def _get_followers_and_followings(device):
        followers = 0
        profileView = ProfileView(device)
        try:
            followers = profileView.getFollowersCount()
        except Exception:
            logger.error(f"Cannot find followers count view, default is {followers}")

        followings = 0
        try:
            followings = profileView.getFollowingCount()
        except Exception:
            logger.error(f"Cannot find followings count view, default is {followings}")

        return followers, followings

    @staticmethod
    def _has_business_category(device):
        business_category_view = device.find(
            resourceId="com.instagram.android:id/profile_header_business_category",
            className="android.widget.TextView",
        )
        return business_category_view.exists()<|MERGE_RESOLUTION|>--- conflicted
+++ resolved
@@ -67,7 +67,6 @@
             or field_max_potency_ratio is not None
         ):
             followers, followings = self._get_followers_and_followings(device)
-<<<<<<< HEAD
             if followers != None and followings != None:
                 if field_min_followers is not None and followers < int(
                     field_min_followers
@@ -104,53 +103,16 @@
                 if field_min_potency_ratio is not None and (
                     int(followings) == 0
                     or followers / followings < float(field_min_potency_ratio)
+                    or followers / followings < float(field_max_potency_ratio)
                 ):
                     logger.info(
-                        f"@{username}'s potency ratio is less than {field_min_potency_ratio}, skip.",
+                        f"@{username}'s potency ratio is not between {field_min_potency_ratio} and {field_max_potency_ratio}, skip.",
                         extra={"color": f"{Fore.GREEN}"},
                     )
                     return False
             else:
                 logger.critical(
                     "Either followers, followings, or possibly both are undefined. Cannot filter."
-=======
-            if field_min_followers is not None and followers < int(field_min_followers):
-                logger.info(
-                    f"@{username} has less than {field_min_followers} followers, skip.",
-                    extra={"color": f"{Fore.GREEN}"},
-                )
-                return False
-            if field_max_followers is not None and followers > int(field_max_followers):
-                logger.info(
-                    f"@{username} has has more than {field_max_followers} followers, skip.",
-                    extra={"color": f"{Fore.GREEN}"},
-                )
-                return False
-            if field_min_followings is not None and followings < int(
-                field_min_followings
-            ):
-                logger.info(
-                    f"@{username} has less than {field_min_followings} followers, skip.",
-                    extra={"color": f"{Fore.GREEN}"},
-                )
-                return False
-            if field_max_followings is not None and followings > int(
-                field_max_followings
-            ):
-                logger.info(
-                    f"@{username} has more than {field_max_followings} followings, skip.",
-                    extra={"color": f"{Fore.GREEN}"},
-                )
-                return False
-            if field_min_potency_ratio is not None and (
-                int(followings) == 0
-                or followers / followings < float(field_min_potency_ratio)
-                or followers / followings > float(field_max_potency_ratio)
-            ):
-                logger.info(
-                    f"@{username}'s potency ratio is not between {field_min_potency_ratio} and {field_max_potency_ratio}, skip.",
-                    extra={"color": f"{Fore.GREEN}"},
->>>>>>> 0d9a72ec
                 )
                 return False
         return True
