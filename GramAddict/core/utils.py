import logging
import os
import subprocess
import re
import shutil
import sys
from datetime import datetime
from random import randint, uniform
from time import sleep

from colorama import Fore, Style
from GramAddict.core.log import get_logs

logger = logging.getLogger(__name__)

COLOR_HEADER = "\033[95m"
COLOR_OKBLUE = "\033[94m"
COLOR_OKGREEN = "\033[92m"
COLOR_WARNING = "\033[93m"
COLOR_DBG = "\033[90m"  # dark gray
COLOR_FAIL = "\033[91m"
COLOR_ENDC = "\033[0m"
COLOR_BOLD = "\033[1m"
COLOR_UNDERLINE = "\033[4m"


def get_version():
    fin = open("GramAddict/version.txt")
    version = fin.readline().strip()
    fin.close()
    return version


def check_adb_connection(is_device_id_provided):
    stream = os.popen("adb devices")
    output = stream.read()
    devices_count = len(re.findall("device\n", output))
    stream.close()

    is_ok = True
    message = "That's ok."
    if devices_count == 0:
        is_ok = False
        message = "Cannot proceed."
    elif devices_count > 1 and not is_device_id_provided:
        is_ok = False
        message = "Use --device to specify a device."

    if is_ok:
        logger.debug(f"Connected devices via adb: {devices_count}. {message}")
    else:
        logger.error(f"Connected devices via adb: {devices_count}. {message}")

    return is_ok


def get_instagram_version():
    stream = os.popen("adb shell dumpsys package com.instagram.android")
    output = stream.read()
    version_match = re.findall("versionName=(\\S+)", output)
    if len(version_match) == 1:
        version = version_match[0]
    else:
        version = "not found"
    stream.close()
    return version


def open_instagram(device_id):
    logger.info("Open Instagram app")
    cmd = (
        "adb"
        + ("" if device_id is None else " -s " + device_id)
        + " shell am start -n com.instagram.android/com.instagram.mainactivity.MainActivity"
    )
    cmd_res = subprocess.run(cmd, capture_output=True, shell=True, encoding="utf8")
    err = cmd_res.stderr.strip()
    if err:
        logger.debug(err)
    random_sleep()


def close_instagram(device_id):
    logger.info("Close Instagram app")
    os.popen(
        "adb"
        + ("" if device_id is None else " -s " + device_id)
        + " shell am force-stop com.instagram.android"
    ).close()


<<<<<<< HEAD
def random_sleep(start=1.0, end=4.0):
    delay = uniform(start, end)
    print(f"{COLOR_DBG}{str(delay)[0:4]}s sleep{COLOR_ENDC}")
=======
def random_sleep():
    delay = uniform(1.0, 4.0)
    logger.debug(f"{str(delay)[0:4]}s sleep")
>>>>>>> ed9cc9f2
    sleep(delay)


def check_screen_on(device_id):
    status = os.popen(
        f"adb {''if device_id is None else ('-s '+ device_id)} shell dumpsys power"
    )
    data = status.read()
    flag = re.search("mWakefulness=(Awake|Asleep)", data)
    if flag.group(1) == "Asleep":
        return True
    else:
        return False


def check_screen_locked(device_id):
    status = os.popen(
        f"adb {''if device_id is None else ('-s '+ device_id)} shell dumpsys window"
    )
    data = status.read()
    flag = re.search("mDreamingLockscreen=(true|false)", data)
    if flag.group(1) == "true":
        return True
    else:
        return False


def screen_unlock(device_id, MENU_BUTTON):
    is_locked = check_screen_locked(device_id)
    if is_locked:
        logger.info("Device is locked! I'll try to unlock it!")
        os.popen(
            f"adb {''if device_id is None else ('-s '+ device_id)} shell input keyevent {MENU_BUTTON}"
        )
        sleep(2)
        if check_screen_locked(device_id):
            sys.exit(
                "Can't unlock your screen.. Maybe you've set a passcode.. Disable it or don't use this function!"
            )


def screen_sleep(device_id, mode):
    POWER_BUTTON = 26
    MENU_BUTTON = 82
    if mode == "on":
        is_not_awake = check_screen_on(device_id)
        if is_not_awake:
            os.popen(
                f"adb {''if device_id is None else ('-s '+ device_id)} shell input keyevent {POWER_BUTTON}"
            )
            logger.info("Device screen turned ON!")
            sleep(2)
            screen_unlock(device_id, MENU_BUTTON)
        else:
            logger.debug("Device screen already turned ON!")
            sleep(2)
            screen_unlock(device_id, MENU_BUTTON)
    else:
        os.popen(
            f"adb {''if device_id is None else ('-s '+ device_id)} shell input keyevent {POWER_BUTTON}"
        )
        logger.debug("Device screen turned OFF!")


def save_crash(device):
    global print_log

    directory_name = "Crash-" + datetime.now().strftime("%Y-%m-%d-%H-%M-%S")
    try:
        os.makedirs("crashes/" + directory_name + "/", exist_ok=False)
    except OSError:
        logger.error("Directory " + directory_name + " already exists.")
        return

    screenshot_format = ".png"
    try:
        device.screenshot(
            "crashes/" + directory_name + "/screenshot" + screenshot_format
        )
    except RuntimeError:
        logger.error("Cannot save screenshot.")

    view_hierarchy_format = ".xml"
    try:
        device.dump_hierarchy(
            "crashes/" + directory_name + "/view_hierarchy" + view_hierarchy_format
        )
    except RuntimeError:
        logger.error("Cannot save view hierarchy.")

    with open(
        "crashes/" + directory_name + "/logs.txt", "w", encoding="utf-8"
    ) as outfile:
        outfile.write(get_logs())

    shutil.make_archive(
        "crashes/" + directory_name, "zip", "crashes/" + directory_name + "/"
    )
    shutil.rmtree("crashes/" + directory_name + "/")

    logger.info(
        'Crash saved as "crashes/' + directory_name + '.zip".',
        extra={"color": Fore.GREEN},
    )
    logger.info(
        "Please attach this file if you gonna report the crash at",
        extra={"color": Fore.GREEN},
    )
    logger.info(
        "https://github.com/GramAddict/bot/issues\n",
        extra={"color": Fore.GREEN},
    )


def detect_block(device):
    block_dialog = device.find(
        resourceId="com.instagram.android:id/dialog_root_view",
        className="android.widget.FrameLayout",
    )
    is_blocked = block_dialog.exists()
    if is_blocked:
        logger.error("Probably block dialog is shown.")
        raise ActionBlockedError(
            "Seems that action is blocked. Consider reinstalling Instagram app and be more careful"
            " with limits!"
        )


def _print_with_time_decorator(standard_print, print_time):
    def wrapper(*args, **kwargs):
        global print_log
        if print_time:
            time = datetime.now().strftime("%m/%d %H:%M:%S")
            print_log += re.sub(
                r"\[\d+m", "", ("[" + time + "] " + str(*args, **kwargs) + "\n")
            )
            return standard_print("[" + time + "]", *args, **kwargs)
        else:
            print_log += re.sub(r"\[\d+m", "", (str(*args, **kwargs) + "\n"))
            return standard_print(*args, **kwargs)

    return wrapper


def get_value(count, name, default):
    def print_error():
        logger.error(
            name.format(default)
            + f'. Using default value instead of "{count}", because it must be '
            "either a number (e.g. 2) or a range (e.g. 2-4)."
        )

    parts = count.split("-")
    if len(parts) <= 0:
        value = default
        print_error()
    elif len(parts) == 1:
        try:
            value = int(count)
            logger.info(name.format(value), extra={"color": Style.BRIGHT})
        except ValueError:
            value = default
            print_error()
    elif len(parts) == 2:
        try:
            value = randint(int(parts[0]), int(parts[1]))
            logger.info(name.format(value), extra={"color": Style.BRIGHT})
        except ValueError:
            value = default
            print_error()
    else:
        value = default
        print_error()
    return value


print_log = ""


class ActionBlockedError(Exception):
    pass<|MERGE_RESOLUTION|>--- conflicted
+++ resolved
@@ -89,15 +89,9 @@
     ).close()
 
 
-<<<<<<< HEAD
 def random_sleep(start=1.0, end=4.0):
     delay = uniform(start, end)
-    print(f"{COLOR_DBG}{str(delay)[0:4]}s sleep{COLOR_ENDC}")
-=======
-def random_sleep():
-    delay = uniform(1.0, 4.0)
     logger.debug(f"{str(delay)[0:4]}s sleep")
->>>>>>> ed9cc9f2
     sleep(delay)
 
 
