--- conflicted
+++ resolved
@@ -3,10 +3,7 @@
 import re
 from enum import Enum, auto
 from colorama import Fore, Style
-<<<<<<< HEAD
-=======
 from random import randint
->>>>>>> e441d319
 
 from GramAddict.core.device_facade import DeviceFacade
 from GramAddict.core.resources import ClassName, ResourceID as resources, TabBarText
@@ -64,7 +61,6 @@
 class LikeMode(Enum):
     SINGLE_CLICK = auto()
     DOUBLE_CLICK = auto()
-<<<<<<< HEAD
 
 
 class Direction(Enum):
@@ -77,20 +73,6 @@
     GET_NAME = auto()
 
 
-=======
-
-
-class Direction(Enum):
-    UP = auto()
-    DOWN = auto()
-
-
-class Owner(Enum):
-    OPEN = auto()
-    GET_NAME = auto()
-
-
->>>>>>> e441d319
 class TabBarView:
     def __init__(self, device: DeviceFacade):
         self.device = device
@@ -321,22 +303,6 @@
         logger.debug("Search for @" + username)
         search_edit_text = self._getSearchEditText()
         search_edit_text.click()
-<<<<<<< HEAD
-        logger.debug("Close the keyboad")
-        DeviceFacade.back(self.device)
-        random_sleep(1, 2)
-        searched_user_recent = self._getUsernameRow(username)
-        if searched_user_recent.exists(True):
-            searched_user_recent.click()
-        else:
-            search_edit_text.set_text(username)
-            random_sleep(1, 2)
-            username_view = self._getUsernameRow(username)
-            if not username_view.exists():
-                logger.error("Cannot find user @" + username + ".")
-                return None
-            username_view.click()
-=======
         random_sleep(1, 2)
         if swipe_to_accounts:
             logger.debug("Close the keyboard")
@@ -360,7 +326,6 @@
             logger.error("Cannot find user @" + username + ".")
             return None
         username_view.click()
->>>>>>> e441d319
 
         return ProfileView(self.device, is_own_profile=False)
 
@@ -381,11 +346,7 @@
                 return None
         hashtag_tab.click()
         random_sleep(1, 2)
-<<<<<<< HEAD
-        logger.debug("Close the keyboad")
-=======
         logger.debug("Close the keyboard")
->>>>>>> e441d319
         DeviceFacade.back(self.device)
         random_sleep(1, 2)
         # check if that hashtag already exists in the recent search list -> act as human
@@ -460,7 +421,6 @@
                 zoomable_view_container + 5,
             )
             return True
-<<<<<<< HEAD
 
     def _find_likers_container(self):
         containers_gap = ResourceID.GAP_VIEW_AND_FOOTER_SPACE
@@ -508,55 +468,6 @@
         random_sleep()
         likes_view.click(likes_view.Location.RIGHT)
 
-=======
-
-    def _find_likers_container(self):
-        containers_gap = ResourceID.GAP_VIEW_AND_FOOTER_SPACE
-        gap_view_obj = self.device.find(resourceIdMatches=containers_gap)
-        likes_view = self.device.find(
-            resourceId=ResourceID.ROW_FEED_TEXTVIEW_LIKES,
-            className=ClassName.TEXT_VIEW,
-        )
-        PostsViewList(self.device).swipe_to_fit_posts(SwipeTo.HALF_PHOTO)
-        for _ in range(2):
-            if not likes_view.exists(True):
-                if not gap_view_obj.exists(True):
-                    PostsViewList(self.device).swipe_to_fit_posts(SwipeTo.HALF_PHOTO)
-                else:
-                    return True
-            else:
-                return True
-        return False
-
-    def _check_if_only_one_liker_or_none(self):
-        likes_view = self.device.find(
-            resourceId=ResourceID.ROW_FEED_TEXTVIEW_LIKES,
-            className=ClassName.TEXT_VIEW,
-        )
-        if likes_view.exists(True):
-            likes_view_text = likes_view.get_text()
-            if (
-                likes_view_text[-6:].upper() == "OTHERS"
-                or likes_view_text.upper()[-5:] == "LIKES"
-            ):
-                return False
-            else:
-                logger.info("This post has only 1 liker, skip.")
-                return True
-        else:
-            logger.info("This post has no likers, skip.")
-            return True
-
-    def open_likers_container(self):
-        likes_view = self.device.find(
-            resourceId=ResourceID.ROW_FEED_TEXTVIEW_LIKES,
-            className=ClassName.TEXT_VIEW,
-        )
-        logger.info("Opening post likers.")
-        random_sleep()
-        likes_view.click(likes_view.Location.RIGHT)
-
->>>>>>> e441d319
     def _check_if_last_post(self, last_description):
         """check if that post has been just interacted"""
         swiped_a_bit = False
@@ -629,7 +540,6 @@
                 post_owner_obj = self.device.find(
                     resourceIdMatches=(ResourceID.ROW_FEED_PHOTO_PROFILE_NAME)
                 )
-<<<<<<< HEAD
             else:
                 post_owner_clickable = True
                 break
@@ -670,48 +580,6 @@
                     logger.info("This post has only 1 liker, skip")
                     return False
             else:
-=======
-            else:
-                post_owner_clickable = True
-                break
-
-        if not post_owner_clickable:
-            logger.info("Can't find the owner name.")
-            return False
-        if mode == Owner.OPEN:
-            logger.info("Open post owner.")
-            PostsViewList(self.device)._if_action_bar_is_over_obj_swipe(post_owner_obj)
-            post_owner_obj.click()
-            return True
-        elif mode == Owner.GET_NAME:
-            return post_owner_obj.get_text()
-        else:
-            return False
-
-    def _open_likers(self):
-        while True:
-            likes_view = self.device.find(
-                resourceId=ResourceID.ROW_FEED_TEXTVIEW_LIKES,
-                className=ClassName.TEXT_VIEW,
-            )
-            if likes_view.exists(True):
-                likes_view_text = likes_view.get_text()
-                if (
-                    likes_view_text[-6:].upper() == "OTHERS"
-                    or likes_view_text.upper()[-5:] == "LIKES"
-                ):
-                    logger.info("Opening post likers")
-                    random_sleep()
-                    PostsViewList(self.device)._if_action_bar_is_over_obj_swipe(
-                        likes_view
-                    )
-                    likes_view.click(likes_view.Location.RIGHT)
-                    return True
-                else:
-                    logger.info("This post has only 1 liker, skip")
-                    return False
-            else:
->>>>>>> e441d319
                 return False
 
     def _get_post_owner_name(self):
@@ -1065,7 +933,6 @@
         )
         bar = self.action_bar.child(
             resourceIdMatches=action_bar, className=ClassName.TEXT_VIEW
-<<<<<<< HEAD
         )
         if not bar.exists():
             bar = self.device.find(
@@ -1088,30 +955,6 @@
             clickable=True,
             textMatches=followback_regex,
         )
-=======
-        )
-        if not bar.exists():
-            bar = self.device.find(
-                resourceIdMatches=action_bar, className=ClassName.TEXT_VIEW
-            )
-        return bar
-
-    def getFollowButton(self):
-        button_regex = f"{ClassName.BUTTON}|{ClassName.TEXT_VIEW}"
-        following_regex = "^Following|^Requested"
-        followback_regex = "^Follow Back$"
-
-        following_button = self.device.find(
-            classNameMatches=button_regex,
-            clickable=True,
-            textMatches=following_regex,
-        )
-        followback_button = self.device.find(
-            classNameMatches=button_regex,
-            clickable=True,
-            textMatches=followback_regex,
-        )
->>>>>>> e441d319
         if following_button.exists():
             return following_button, FollowStatus.FOLLOWING
 
@@ -1317,31 +1160,6 @@
         element_to_swipe_over_obj = self.device.find(
             resourceIdMatches=ResourceID.PROFILE_TABS_CONTAINER
         )
-<<<<<<< HEAD
-        if not element_to_swipe_over_obj.exists():
-            UniversalActions(self.device)._swipe_points(direction=Direction.DOWN)
-            element_to_swipe_over_obj = self.device.find(
-                resourceIdMatches=ResourceID.PROFILE_TABS_CONTAINER
-            )
-
-        element_to_swipe_over = element_to_swipe_over_obj.get_bounds()["top"]
-        try:
-            bar_countainer = self.device.find(
-                resourceIdMatches=ResourceID.ACTION_BAR_CONTAINER
-            ).get_bounds()["bottom"]
-
-            logger.info("Scrolled down to see more posts.")
-            self.device.swipe_points(
-                displayWidth / 2,
-                element_to_swipe_over,
-                displayWidth / 2,
-                bar_countainer,
-            )
-            return element_to_swipe_over - bar_countainer
-        except:
-            logger.info("I'm not able to scroll down.")
-            return 0
-=======
         for _ in range(2):
             if not element_to_swipe_over_obj.exists():
                 UniversalActions(self.device)._swipe_points(
@@ -1371,7 +1189,6 @@
                 return 0
         logger.warning("Maybe a private or empty profile in which check failed.. Skip")
         return -1
->>>>>>> e441d319
 
     def navigateToPostsTab(self):
         self._navigateToTab(TabBarText.POSTS_CONTENT_DESC)
@@ -1475,15 +1292,6 @@
     def __init__(self, device: DeviceFacade):
         self.device = device
 
-<<<<<<< HEAD
-    def _swipe_points(self, direction: Direction, start_point_y=0, delta_y=450):
-        middle_point_x = self.device.get_info()["displayWidth"] / 2
-        if start_point_y == 0:
-            start_point_y = self.device.get_info()["displayHeight"] / 2
-        if start_point_y - delta_y < 0:
-            delta_y = start_point_y / 2
-        if direction == Direction.UP:
-=======
     def _swipe_points(self, direction: Direction, start_point_y=-1, delta_y=450):
         displayWidth = self.device.get_info()["displayWidth"]
         displayHeight = self.device.get_info()["displayHeight"]
@@ -1494,7 +1302,6 @@
             if start_point_y + delta_y > displayHeight:
                 delta = start_point_y + delta_y - displayHeight
                 start_point_y = start_point_y - delta
->>>>>>> e441d319
             self.device.swipe_points(
                 middle_point_x,
                 start_point_y,
@@ -1502,12 +1309,9 @@
                 start_point_y + delta_y,
             )
         elif direction == Direction.DOWN:
-<<<<<<< HEAD
-=======
             if start_point_y - delta_y < 0:
                 delta = abs(start_point_y - delta_y)
                 start_point_y = start_point_y + delta
->>>>>>> e441d319
             self.device.swipe_points(
                 middle_point_x,
                 start_point_y,
