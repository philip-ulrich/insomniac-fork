--- conflicted
+++ resolved
@@ -1,9 +1,6 @@
 import logging
 import re
-<<<<<<< HEAD
 import datetime
-=======
->>>>>>> f49c7ee1
 from enum import Enum, auto
 
 from GramAddict.core.device_facade import DeviceFacade
