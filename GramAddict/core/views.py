import datetime
import logging
import re
from enum import Enum, auto
from colorama import Fore, Style
from random import randint

from GramAddict.core.device_facade import DeviceFacade
from GramAddict.core.resources import ClassName, ResourceID as resources, TabBarText
from GramAddict.core.utils import random_sleep, save_crash

logger = logging.getLogger(__name__)


def load_config(config):
    global args
    global configs
    global ResourceID
    args = config.args
    configs = config
    ResourceID = resources(config.args.app_id)


def case_insensitive_re(str_list):
    if isinstance(str_list, str):
        strings = str_list
    else:
        strings = "|".join(str_list)
    re_str = f"(?i)({strings})"
    return re_str


class TabBarTabs(Enum):
    HOME = auto()
    SEARCH = auto()
    REELS = auto()
    ORDERS = auto()
    ACTIVITY = auto()
    PROFILE = auto()


class SearchTabs(Enum):
    TOP = auto()
    ACCOUNTS = auto()
    TAGS = auto()
    PLACES = auto()


class FollowStatus(Enum):
    FOLLOW = auto()
    FOLLOWING = auto()
    FOLLOW_BACK = auto()
    REQUESTED = auto()


class SwipeTo(Enum):
    HALF_PHOTO = auto()
    NEXT_POST = auto()


class LikeMode(Enum):
    SINGLE_CLICK = auto()
    DOUBLE_CLICK = auto()
<<<<<<< HEAD


class Direction(Enum):
    UP = auto()
    DOWN = auto()


class Owner(Enum):
    OPEN = auto()
    GET_NAME = auto()


=======


class Direction(Enum):
    UP = auto()
    DOWN = auto()


class Owner(Enum):
    OPEN = auto()
    GET_NAME = auto()


>>>>>>> e84fdee2
class TabBarView:
    def __init__(self, device: DeviceFacade):
        self.device = device

    def _getTabBar(self):
        tab_bar = self.device.find(
            resourceIdMatches=case_insensitive_re(ResourceID.TAB_BAR),
            className=ClassName.LINEAR_LAYOUT,
        )
        return tab_bar

    def navigateToHome(self):
        self._navigateTo(TabBarTabs.HOME)
        return HomeView(self.device)

    def navigateToSearch(self):
        self._navigateTo(TabBarTabs.SEARCH)
        return SearchView(self.device)

    def navigateToReels(self):
        self._navigateTo(TabBarTabs.REELS)

    def navigateToOrders(self):
        self._navigateTo(TabBarTabs.ORDERS)

    def navigateToActivity(self):
        self._navigateTo(TabBarTabs.ACTIVITY)

    def navigateToProfile(self):
        self._navigateTo(TabBarTabs.PROFILE)
        return ProfileView(self.device, is_own_profile=True)

    def _navigateTo(self, tab: TabBarTabs):
        tab_name = tab.name
        logger.debug(f"Navigate to {tab_name}")
        button = None
        if tab == TabBarTabs.HOME:
            button = self.device.find(
                className=ClassName.BUTTON,
                descriptionMatches=case_insensitive_re(TabBarText.HOME_CONTENT_DESC),
            )
        elif tab == TabBarTabs.SEARCH:
            button = self.device.find(
                className=ClassName.BUTTON,
                descriptionMatches=case_insensitive_re(TabBarText.SEARCH_CONTENT_DESC),
            )
            if not button.exists():
                # Some accounts display the search btn only in Home -> action bar
                logger.debug("Didn't find search in the tab bar...")
                home_view = self.navigateToHome()
                home_view.navigateToSearch()
                return
        elif tab == TabBarTabs.REELS:
            button = self.device.find(
                className=ClassName.BUTTON,
                descriptionMatches=case_insensitive_re(TabBarText.REELS_CONTENT_DESC),
            )
        elif tab == TabBarTabs.ORDERS:
            button = self.device.find(
                className=ClassName.BUTTON,
                descriptionMatches=case_insensitive_re(TabBarText.ORDERS_CONTENT_DESC),
            )
        elif tab == TabBarTabs.ACTIVITY:
            button = self.device.find(
                className=ClassName.BUTTON,
                descriptionMatches=case_insensitive_re(
                    TabBarText.ACTIVITY_CONTENT_DESC
                ),
            )
        elif tab == TabBarTabs.PROFILE:
            button = self.device.find(
                className=ClassName.BUTTON,
                descriptionMatches=case_insensitive_re(TabBarText.PROFILE_CONTENT_DESC),
            )

        if button.exists():
            # Two clicks to reset tab content
            random_sleep(1, 2)
            button.click()
            random_sleep(1, 2)
            if tab is not TabBarTabs.PROFILE:
                button.click()
                random_sleep(1, 2)

            return

        logger.error(
            f"Didn't find tab {tab_name} in the tab bar... Maybe English language is not set!?"
        )

        raise LanguageNotEnglishException()


class ActionBarView:
    def __init__(self, device: DeviceFacade):
        self.device = device
        self.action_bar = self._getActionBar()

    def _getActionBar(self):
        tab_bar = self.device.find(
            resourceIdMatches=case_insensitive_re(ResourceID.ACTION_BAR_CONTAINER),
            className=ClassName.FRAME_LAYOUT,
        )
        return tab_bar


class HomeView(ActionBarView):
    def __init__(self, device: DeviceFacade):
        super().__init__(device)
        self.device = device

    def navigateToSearch(self):
        logger.debug("Navigate to Search")
        search_btn = self.action_bar.child(
            descriptionMatches=case_insensitive_re(TabBarText.SEARCH_CONTENT_DESC)
        )
        search_btn.click()

        return SearchView(self.device)


class HashTagView:
    def __init__(self, device: DeviceFacade):
        self.device = device

    def _getRecyclerView(self):
        views = f"({ClassName.RECYCLER_VIEW}|{ClassName.VIEW})"

        return self.device.find(classNameMatches=views)

    def _getFistImageView(self, recycler):
        return recycler.child(
            className=ClassName.IMAGE_VIEW,
            resourceIdMatches=ResourceID.IMAGE_BUTTON,
        )

    def _getRecentTab(self):
        return self.device.find(
            className=ClassName.TEXT_VIEW,
            textMatches=case_insensitive_re(TabBarText.RECENT_CONTENT_DESC),
        )

    def _check_if_no_posts(self):
        return self.device.find(
            resourceId=ResourceID.IGDS_HEADLINE_EMPHASIZED_HEADLINE
        ).exists(True)


class SearchView:
    def __init__(self, device: DeviceFacade):
        self.device = device

    def _getSearchEditText(self):
        return self.device.find(
            resourceIdMatches=case_insensitive_re(
                ResourceID.ACTION_BAR_SEARCH_EDIT_TEXT
            ),
            className=ClassName.EDIT_TEXT,
        )

    def _getUsernameRow(self, username):
        return self.device.find(
            resourceIdMatches=case_insensitive_re(ResourceID.ROW_SEARCH_USER_USERNAME),
            className=ClassName.TEXT_VIEW,
<<<<<<< HEAD
            text=username,
=======
            textMatches=case_insensitive_re(username),
>>>>>>> e84fdee2
        )

    def _getHashtagRow(self, hashtag):
        return self.device.find(
            resourceIdMatches=case_insensitive_re(
                ResourceID.ROW_HASHTAG_TEXTVIEW_TAG_NAME
            ),
            className=ClassName.TEXT_VIEW,
            text=f"#{hashtag}",
        )

    def _getTabTextView(self, tab: SearchTabs):
        tab_layout = self.device.find(
            resourceIdMatches=case_insensitive_re(
                ResourceID.FIXED_TABBAR_TABS_CONTAINER
            ),
            className=ClassName.LINEAR_LAYOUT,
        )

        tab_text_view = tab_layout.child(
            resourceIdMatches=case_insensitive_re(ResourceID.TAB_BUTTON_NAME_TEXT),
            className=ClassName.TEXT_VIEW,
            textMatches=case_insensitive_re(tab.name),
        )
        return tab_text_view

    def _searchTabWithTextPlaceholder(self, tab: SearchTabs):
        tab_layout = self.device.find(
            resourceIdMatches=case_insensitive_re(
                ResourceID.FIXED_TABBAR_TABS_CONTAINER
            ),
            className=ClassName.LINEAR_LAYOUT,
        )
        search_edit_text = self._getSearchEditText()

        fixed_text = "Search {}".format(tab.name if tab.name != "TAGS" else "hashtags")
        logger.debug(
            "Going to check if the search bar have as placeholder: {}".format(
                fixed_text
            )
        )

        for item in tab_layout.child(
            resourceId=ResourceID.TAB_BUTTON_FALLBACK_ICON,
            className=ClassName.IMAGE_VIEW,
        ):
            item.click()

            # Little trick for force-update the ui and placeholder text
            search_edit_text.click()
            self.device.back()

            if self.device.find(
                className=ClassName.TEXT_VIEW,
                textMatches=case_insensitive_re(fixed_text),
            ).exists():
                return item
        return None

    def navigateToUsername(
        self, username, interact_usernames=False, swipe_to_accounts=True
    ):
        logger.debug("Search for @" + username)
        search_edit_text = self._getSearchEditText()
        search_edit_text.click()
<<<<<<< HEAD
        logger.debug("Close the keyboard")
        DeviceFacade.back(self.device)
        random_sleep(1, 2)
        searched_user_recent = self._getUsernameRow(username)
        if searched_user_recent.exists(True):
            searched_user_recent.click()
        else:
            search_edit_text.set_text(username)
            random_sleep(1, 2)
            username_view = self._getUsernameRow(username)
            if not username_view.exists():
                logger.error("Cannot find user @" + username + ".")
                return None
            username_view.click()
=======
        random_sleep(1, 2)
        tabbar_container = self.device.find(
            resourceId=ResourceID.FIXED_TABBAR_TABS_CONTAINER
        )
        if tabbar_container.exists(True):
            delta = tabbar_container.get_bounds()["bottom"]
        else:
            delta = 375
        if swipe_to_accounts:
            logger.debug("Swipe up to close the keyboard if present")
            UniversalActions(self.device)._swipe_points(
                direction=Direction.UP,
                start_point_y=randint(delta + 10, delta + 150),
                delta_y=randint(50, 100),
            )
            random_sleep(1, 2)
            DeviceFacade.swipe(self.device, DeviceFacade.Direction.LEFT, 0.8)
            random_sleep(1, 2)
        if interact_usernames:
            search_edit_text.set_text(username)
        else:
            searched_user_recent = self._getUsernameRow(username)
            if searched_user_recent.exists(True):
                searched_user_recent.click()
                return ProfileView(self.device, is_own_profile=False)
            search_edit_text.set_text(username)
        logger.debug("Swipe up to close the keyboard if present")
        UniversalActions(self.device)._swipe_points(
            direction=Direction.UP,
            start_point_y=randint(delta + 10, delta + 150),
            delta_y=randint(50, 100),
        )
        random_sleep(1, 2)
        username_view = self._getUsernameRow(username)
        if not username_view.exists(True):
            logger.error("Cannot find user @" + username + ".")
            return None
        username_view.click()
>>>>>>> e84fdee2

        return ProfileView(self.device, is_own_profile=False)

    def navigateToHashtag(self, hashtag):
        logger.info(f"Navigate to hashtag {hashtag}")
        search_edit_text = self._getSearchEditText()
        search_edit_text.click()
        random_sleep(1, 2)
        hashtag_tab = self._getTabTextView(SearchTabs.TAGS)
        if not hashtag_tab.exists():
            logger.debug(
                "Cannot find tab: Tags. Going to attempt to search for placeholder in all tabs"
            )
            hashtag_tab = self._searchTabWithTextPlaceholder(SearchTabs.TAGS)
            if hashtag_tab is None:
                logger.error("Cannot find tab: Tags.")
                save_crash(self.device)
                return None
        hashtag_tab.click()
        random_sleep(1, 2)
<<<<<<< HEAD
        logger.debug("Close the keyboard")
        DeviceFacade.back(self.device)
=======
        tabbar_container = self.device.find(
            resourceId=ResourceID.FIXED_TABBAR_TABS_CONTAINER
        )
        if tabbar_container.exists(True):
            delta = tabbar_container.get_bounds()["bottom"]
        else:
            delta = 375
        logger.debug("Swipe up to close the keyboard if present")
        UniversalActions(self.device)._swipe_points(
            direction=Direction.UP,
            start_point_y=randint(delta + 10, delta + 150),
            delta_y=randint(50, 100),
        )
>>>>>>> e84fdee2
        random_sleep(1, 2)
        # check if that hashtag already exists in the recent search list -> act as human
        hashtag_view_recent = self._getHashtagRow(hashtag[1:])

        if hashtag_view_recent.exists():
            hashtag_view_recent.click()
            random_sleep(5, 10)
            return HashTagView(self.device)

        logger.info(f"{hashtag} is not in recent searching history..")
        search_edit_text.set_text(hashtag)
        hashtag_view = self._getHashtagRow(hashtag[1:])
        random_sleep(4, 8)

        if not hashtag_view.exists():
            logger.error(f"Cannot find hashtag {hashtag}, abort.")
            save_crash(self.device)
            return None

        hashtag_view.click()
        random_sleep()

        return HashTagView(self.device)


class PostsViewList:
    def __init__(self, device: DeviceFacade):
        self.device = device

    def swipe_to_fit_posts(self, swipe: SwipeTo):
        """calculate the right swipe amount necessary to swipe to next post in hashtag post view
        in order to make it available to other plug-ins I cutted it in two moves"""
        displayWidth = self.device.get_info()["displayWidth"]
        containers_content = ResourceID.CAROUSEL_MEDIA_GROUP_AND_ZOOMABLE_VIEW_CONTAINER
        containers_gap = ResourceID.GAP_VIEW_AND_FOOTER_SPACE

        # move type: half photo
        if swipe == SwipeTo.HALF_PHOTO:
            zoomable_view_container = self.device.find(
                resourceIdMatches=containers_content
            ).get_bounds()["bottom"]
            self.device.swipe_points(
                displayWidth / 2,
                zoomable_view_container - 5,
                displayWidth / 2,
                zoomable_view_container * 0.5,
            )
        # move type: gap/footer to next post
        elif swipe == SwipeTo.NEXT_POST:
            logger.info(
                "Scroll down to see next post.", extra={"color": f"{Fore.GREEN}"}
            )
            gap_view_obj = self.device.find(resourceIdMatches=containers_gap)
            for _ in range(2):
                if not gap_view_obj.exists(True):
                    logger.debug("Can't find the gap obj, scroll down a little more.")
                    PostsViewList(self.device).swipe_to_fit_posts(SwipeTo.HALF_PHOTO)
                    gap_view_obj = self.device.find(resourceIdMatches=containers_gap)
                    if not gap_view_obj.exists(True):
                        continue
                    else:
                        break
            gap_view = gap_view_obj.get_bounds()["top"]
            zoomable_view_container = self.device.find(
                resourceIdMatches=(containers_content)
            ).get_bounds()["top"]
            self.device.swipe_points(
                displayWidth / 2,
                gap_view - 5,
                displayWidth / 2,
                zoomable_view_container + 5,
            )
            return True
<<<<<<< HEAD

    def _find_likers_container(self):
        containers_gap = ResourceID.GAP_VIEW_AND_FOOTER_SPACE
        gap_view_obj = self.device.find(resourceIdMatches=containers_gap)
        likes_view = self.device.find(
            resourceId=ResourceID.ROW_FEED_TEXTVIEW_LIKES,
            className=ClassName.TEXT_VIEW,
        )
        PostsViewList(self.device).swipe_to_fit_posts(SwipeTo.HALF_PHOTO)
        for _ in range(2):
            if not likes_view.exists(True):
                if not gap_view_obj.exists(True):
                    PostsViewList(self.device).swipe_to_fit_posts(SwipeTo.HALF_PHOTO)
                else:
                    return True
            else:
                return True
        return False

    def _check_if_only_one_liker_or_none(self):
        likes_view = self.device.find(
            resourceId=ResourceID.ROW_FEED_TEXTVIEW_LIKES,
            className=ClassName.TEXT_VIEW,
        )
        if likes_view.exists(True):
            likes_view_text = likes_view.get_text()
            if (
                likes_view_text[-6:].upper() == "OTHERS"
                or likes_view_text.upper()[-5:] == "LIKES"
            ):
                return False
            else:
                logger.info("This post has only 1 liker, skip.")
                return True
        else:
            logger.info("This post has no likers, skip.")
            return True

    def open_likers_container(self):
        likes_view = self.device.find(
            resourceId=ResourceID.ROW_FEED_TEXTVIEW_LIKES,
            className=ClassName.TEXT_VIEW,
        )
        logger.info("Opening post likers.")
        random_sleep()
        likes_view.click(likes_view.Location.RIGHT)

=======

    def _find_likers_container(self):
        containers_gap = ResourceID.GAP_VIEW_AND_FOOTER_SPACE
        gap_view_obj = self.device.find(resourceIdMatches=containers_gap)
        likes_view = self.device.find(
            resourceId=ResourceID.ROW_FEED_TEXTVIEW_LIKES,
            className=ClassName.TEXT_VIEW,
        )
        PostsViewList(self.device).swipe_to_fit_posts(SwipeTo.HALF_PHOTO)
        for _ in range(2):
            if not likes_view.exists(True):
                if not gap_view_obj.exists(True):
                    PostsViewList(self.device).swipe_to_fit_posts(SwipeTo.HALF_PHOTO)
                else:
                    return True
            else:
                return True
        return False

    def _check_if_only_one_liker_or_none(self):
        likes_view = self.device.find(
            resourceId=ResourceID.ROW_FEED_TEXTVIEW_LIKES,
            className=ClassName.TEXT_VIEW,
        )
        if likes_view.exists(True):
            likes_view_text = likes_view.get_text()
            if (
                likes_view_text[-6:].upper() == "OTHERS"
                or likes_view_text.upper()[-5:] == "LIKES"
            ):
                return False
            else:
                logger.info("This post has only 1 liker, skip.")
                return True
        else:
            logger.info("This post has no likers, skip.")
            return True

    def open_likers_container(self):
        likes_view = self.device.find(
            resourceId=ResourceID.ROW_FEED_TEXTVIEW_LIKES,
            className=ClassName.TEXT_VIEW,
        )
        logger.info("Opening post likers.")
        random_sleep()
        likes_view.click(likes_view.Location.RIGHT)

>>>>>>> e84fdee2
    def _check_if_last_post(self, last_description):
        """check if that post has been just interacted"""
        swiped_a_bit = False
        n = 1
        while n < 3:
            post_description = self.device.find(
                resourceId=ResourceID.ROW_FEED_COMMENT_TEXTVIEW_LAYOUT
            )
            if post_description.exists(True):
                new_description = post_description.get_text().upper()
                if swiped_a_bit:
                    logger.debug("Revert the last swipe.")
                    UniversalActions(self.device)._swipe_points(direction=Direction.UP)
                if new_description == last_description:
                    logger.info(
                        "This post has the same description and author as the last one."
                    )
                    return True, new_description
                else:
                    return False, new_description
            else:
                if n < 2:
                    logger.debug(
                        "Can't find the description, try to swipe a little bit down."
                    )
                    UniversalActions(self.device)._swipe_points(
                        direction=Direction.DOWN
                    )
                    swiped_a_bit = True
                    n += 1
                else:
                    logger.warning("Can't find the description of this post.")
                    return False, ""

    def _if_action_bar_is_over_obj_swipe(self, obj):
        """do a swipe of the amount of the action bar"""
        action_bar_exists, _, action_bar_bottom = PostsViewList(
            self.device
        )._get_action_bar_position()
        if action_bar_exists:
            obj_top = obj.get_bounds()["top"]
            if action_bar_bottom > obj_top:
                UniversalActions(self.device)._swipe_points(
                    direction=Direction.UP, delta_y=action_bar_bottom
                )

    def _get_action_bar_position(self):
        """action bar is overlayed, if you press on it you go back to the first post
        knowing his position is important to avoid it"""
        action_bar = self.device.find(
            resourceIdMatches=(ResourceID.ACTION_BAR_CONTAINER)
        )
        if action_bar.exists(True):
            return (
                True,
                action_bar.get_bounds()["top"],
                action_bar.get_bounds()["bottom"],
            )
        else:
            return False, 0, 0

    def _post_owner(self, mode: Owner):
        post_owner_obj = self.device.find(
            resourceIdMatches=(ResourceID.ROW_FEED_PHOTO_PROFILE_NAME)
        )
        post_owner_clickable = False
        for _ in range(2):
            if not post_owner_obj.exists(True):
                UniversalActions(self.device)._swipe_points(direction=Direction.UP)
                post_owner_obj = self.device.find(
                    resourceIdMatches=(ResourceID.ROW_FEED_PHOTO_PROFILE_NAME)
                )
<<<<<<< HEAD
            else:
                post_owner_clickable = True
                break

        if not post_owner_clickable:
            logger.info("Can't find the owner name.")
            return False
        if mode == Owner.OPEN:
            logger.info("Open post owner.")
            PostsViewList(self.device)._if_action_bar_is_over_obj_swipe(post_owner_obj)
            post_owner_obj.click()
            return True
        elif mode == Owner.GET_NAME:
            return post_owner_obj.get_text()
        else:
            return False

    def _open_likers(self):
        while True:
            likes_view = self.device.find(
                resourceId=ResourceID.ROW_FEED_TEXTVIEW_LIKES,
                className=ClassName.TEXT_VIEW,
            )
            if likes_view.exists(True):
                likes_view_text = likes_view.get_text()
                if (
                    likes_view_text[-6:].upper() == "OTHERS"
                    or likes_view_text.upper()[-5:] == "LIKES"
                ):
                    logger.info("Opening post likers")
                    random_sleep()
                    PostsViewList(self.device)._if_action_bar_is_over_obj_swipe(
                        likes_view
                    )
                    likes_view.click(likes_view.Location.RIGHT)
                    return True
                else:
                    logger.info("This post has only 1 liker, skip")
                    return False
            else:
                return False

    def _get_post_owner_name(self):
        return self.device.find(
            resourceIdMatches=(ResourceID.ROW_FEED_PHOTO_PROFILE_NAME)
        ).get_text()

    def _like_in_post_view(self, mode: LikeMode):
        POST_CONTAINER = ResourceID.CAROUSEL_MEDIA_GROUP_AND_ZOOMABLE_VIEW_CONTAINER

        if mode == LikeMode.DOUBLE_CLICK:
            logger.info("Double click photo.")
            _, _, action_bar_bottom = PostsViewList(
                self.device
            )._get_action_bar_position()
            self.device.find(resourceIdMatches=(POST_CONTAINER)).double_click(
                obj_over=action_bar_bottom
            )
        elif mode == LikeMode.SINGLE_CLICK:
            logger.info("Like photo from button.")
            self.device.find(resourceIdMatches=ResourceID.ROW_FEED_BUTTON_LIKE).click()

    def _follow_in_post_view(self):
        logger.info("Follow blogger in place.")
        self.device.find(resourceIdMatches=(ResourceID.BUTTON)).click()

    def _comment_in_post_view(self):
        logger.info("Open comments of post.")
        self.device.find(resourceIdMatches=(ResourceID.ROW_FEED_BUTTON_COMMENT)).click()

    def _check_if_liked(self, first_attemp=True):
        STR = "Liked"
        logger.debug("Check if like succeded in post view.")
        bnt_like_obj = self.device.find(
            resourceIdMatches=ResourceID.ROW_FEED_BUTTON_LIKE
        )
        if bnt_like_obj.exists(True):
            if self.device.find(descriptionMatches=case_insensitive_re(STR)).exists(
                True
            ):
                logger.debug("Like is present.")
                return True
            else:
=======
            else:
                post_owner_clickable = True
                break

        if not post_owner_clickable:
            logger.info("Can't find the owner name.")
            return False
        if mode == Owner.OPEN:
            logger.info("Open post owner.")
            PostsViewList(self.device)._if_action_bar_is_over_obj_swipe(post_owner_obj)
            post_owner_obj.click()
            return True
        elif mode == Owner.GET_NAME:
            return post_owner_obj.get_text()
        else:
            return False

    def _open_likers(self):
        while True:
            likes_view = self.device.find(
                resourceId=ResourceID.ROW_FEED_TEXTVIEW_LIKES,
                className=ClassName.TEXT_VIEW,
            )
            if likes_view.exists(True):
                likes_view_text = likes_view.get_text()
                if (
                    likes_view_text[-6:].upper() == "OTHERS"
                    or likes_view_text.upper()[-5:] == "LIKES"
                ):
                    logger.info("Opening post likers")
                    random_sleep()
                    PostsViewList(self.device)._if_action_bar_is_over_obj_swipe(
                        likes_view
                    )
                    likes_view.click(likes_view.Location.RIGHT)
                    return True
                else:
                    logger.info("This post has only 1 liker, skip")
                    return False
            else:
                return False

    def _get_post_owner_name(self):
        return self.device.find(
            resourceIdMatches=(ResourceID.ROW_FEED_PHOTO_PROFILE_NAME)
        ).get_text()

    def _like_in_post_view(self, mode: LikeMode):
        POST_CONTAINER = ResourceID.CAROUSEL_MEDIA_GROUP_AND_ZOOMABLE_VIEW_CONTAINER

        if mode == LikeMode.DOUBLE_CLICK:
            logger.info("Double click photo.")
            _, _, action_bar_bottom = PostsViewList(
                self.device
            )._get_action_bar_position()
            self.device.find(resourceIdMatches=(POST_CONTAINER)).double_click(
                obj_over=action_bar_bottom
            )
        elif mode == LikeMode.SINGLE_CLICK:
            logger.info("Like photo from button.")
            self.device.find(resourceIdMatches=ResourceID.ROW_FEED_BUTTON_LIKE).click()

    def _follow_in_post_view(self):
        logger.info("Follow blogger in place.")
        self.device.find(resourceIdMatches=(ResourceID.BUTTON)).click()

    def _comment_in_post_view(self):
        logger.info("Open comments of post.")
        self.device.find(resourceIdMatches=(ResourceID.ROW_FEED_BUTTON_COMMENT)).click()

    def _check_if_liked(self, first_attemp=True):
        STR = "Liked"
        logger.debug("Check if like succeded in post view.")
        bnt_like_obj = self.device.find(
            resourceIdMatches=ResourceID.ROW_FEED_BUTTON_LIKE
        )
        if bnt_like_obj.exists(True):
            if self.device.find(descriptionMatches=case_insensitive_re(STR)).exists(
                True
            ):
                logger.debug("Like is present.")
                return True
            else:
>>>>>>> e84fdee2
                logger.debug("Like is not present.")
                return False
        else:
            UniversalActions(self.device)._swipe_points(direction=Direction.DOWN)
            if first_attemp:
                return PostsViewList(self.device)._check_if_liked(False)
            else:
                logger.debug("Like btn not present.")
                return False


class LanguageView:
    def __init__(self, device: DeviceFacade):
        self.device = device

    def setLanguage(self, language: str):
        logger.debug(f"Set language to {language}")
        search_edit_text = self.device.find(
            resourceId=ResourceID.SEARCH,
            className=ClassName.EDIT_TEXT,
        )
        search_edit_text.set_text(language)

        list_view = self.device.find(
            resourceId=ResourceID.LANGUAGE_LIST_LOCALE,
            className=ClassName.LIST_VIEW,
        )
        first_item = list_view.child(index=0)
        first_item.click()


class AccountView:
    def __init__(self, device: DeviceFacade):
        self.device = device

    def navigateToLanguage(self):
        logger.debug("Navigate to Language")
        button = self.device.find(
            textMatches=case_insensitive_re("Language"),
            resourceId=ResourceID.ROW_SIMPLE_TEXT_TEXTVIEW,
            className=ClassName.TEXT_VIEW,
        )
        button.click()

        return LanguageView(self.device)

    def changeToUsername(self, username):
        action_bar = self.device.find(resourceId=ResourceID.ACTION_BAR_LARGE_TITLE)
        current_profile_name = action_bar.get_text().upper()
<<<<<<< HEAD
        if current_profile_name == username.upper():
=======
        # in private accounts there is little lock which is codec as two spaces (should be \u1F512)
        if current_profile_name == username.upper() or current_profile_name == (
            "  " + username.upper()
        ):
>>>>>>> e84fdee2
            logger.info(
                f"You are already logged as {username}!",
                extra={"color": f"{Style.BRIGHT}{Fore.BLUE}"},
            )
            return True
        if action_bar.exists():
            action_bar.click()
            random_sleep()
            found_obj = self.device.find(
                resourceId=ResourceID.ROW_USER_TEXTVIEW,
                textMatches=case_insensitive_re(username),
            )
            if found_obj.exists():
                logger.info(
                    f"Switching to {username}...",
                    extra={"color": f"{Style.BRIGHT}{Fore.BLUE}"},
                )
                found_obj.click()
                random_sleep()
                action_bar = self.device.find(
                    resourceId=ResourceID.ACTION_BAR_LARGE_TITLE
                )
                current_profile_name = action_bar.get_text().upper()
                if current_profile_name == username.upper():
                    return True
        return False


class SettingsView:
    def __init__(self, device: DeviceFacade):
        self.device = device

    def navigateToAccount(self):
        logger.debug("Navigate to Account")
        button = self.device.find(
            textMatches=case_insensitive_re("Account"),
            resourceId=ResourceID.ROW_SIMPLE_TEXT_TEXTVIEW,
            className=ClassName.TEXT_VIEW,
        )
        button.click()
        return AccountView(self.device)


class OptionsView:
    def __init__(self, device: DeviceFacade):
        self.device = device

    def navigateToSettings(self):
        logger.debug("Navigate to Settings")
        button = self.device.find(
            textMatches=case_insensitive_re("Settings"),
            resourceId=ResourceID.MENU_SETTINGS_ROW,
            className=ClassName.TEXT_VIEW,
        )
        button.click()
        return SettingsView(self.device)


class OpenedPostView:
    def __init__(self, device: DeviceFacade):
        self.device = device

    def _getPostLikeButton(self, scroll_to_find=True):
        """Find the like button right bellow a post.
        Note: sometimes the like button from the post above or bellow are
        dumped as well, so we need handle that situation.

        scroll_to_find: if the like button is not found, scroll a bit down
                        to try to find it. Default: True
        """
<<<<<<< HEAD
        media_group = case_insensitive_re(
            [
                ResourceID.MEDIA_GROUP,
                ResourceID.CAROUSEL_MEDIA_GROUP,
            ]
        )
=======
>>>>>>> e84fdee2
        post_view_area = self.device.find(
            resourceIdMatches=case_insensitive_re(ResourceID.LIST)
        )
        if not post_view_area.exists():
            logger.debug("Cannot find post recycler view area")
            save_crash(self.device)
            self.device.back()
            return None

        post_media_view = self.device.find(
<<<<<<< HEAD
            resourceIdMatches=media_group,
            className=ClassName.FRAME_LAYOUT,
=======
            resourceIdMatches=case_insensitive_re(
                ResourceID.CAROUSEL_MEDIA_GROUP_AND_ZOOMABLE_VIEW_CONTAINER
            )
>>>>>>> e84fdee2
        )

        if not post_media_view.exists():
            logger.debug("Cannot find post media view area")
            save_crash(self.device)
            self.device.back()
            return None

        like_btn_view = post_media_view.down(
            resourceIdMatches=case_insensitive_re(ResourceID.ROW_FEED_BUTTON_LIKE)
        )

        if like_btn_view.exists():
            # threshold of 30% of the display height
            threshold = int((0.3) * self.device.get_info()["displayHeight"])
            like_btn_top_bound = like_btn_view.get_bounds()["top"]
            is_like_btn_in_the_bottom = like_btn_top_bound > threshold

            if not is_like_btn_in_the_bottom:
                logger.debug(
                    f"Like button is to high ({like_btn_top_bound} px). Threshold is {threshold} px"
                )

            post_view_area_bottom_bound = post_view_area.get_bounds()["bottom"]
            is_like_btn_visible = like_btn_top_bound <= post_view_area_bottom_bound
            if not is_like_btn_visible:
                logger.debug(
                    f"Like btn out of current clickable area. Like btn top ({like_btn_top_bound}) recycler_view bottom ({post_view_area_bottom_bound})"
                )
        else:
            logger.debug("Like button not found bellow the post.")

        if (
            not like_btn_view.exists(True)
            or not is_like_btn_in_the_bottom
            or not is_like_btn_visible
        ):
            if scroll_to_find:
                logger.debug("Try to scroll tiny bit down...")
                # Remember: to scroll down we need to swipe up :)
                for _ in range(3):
                    self.device.swipe(DeviceFacade.Direction.TOP, scale=0.25)
                    like_btn_view = self.device.find(
                        resourceIdMatches=case_insensitive_re(
                            ResourceID.ROW_FEED_BUTTON_LIKE
                        )
                    )
                    if like_btn_view.exists(True):
                        break

            if not scroll_to_find or not like_btn_view.exists(True):
                logger.error("Could not find like button bellow the post")
                return None

        return like_btn_view

    def _isPostLiked(self):

        like_btn_view = self._getPostLikeButton()
        if not like_btn_view:
            return False

        return like_btn_view.get_selected()

    def likePost(self, click_btn_like=False):
<<<<<<< HEAD
        media_group = case_insensitive_re(
            [
                ResourceID.MEDIA_GROUP,
                ResourceID.CAROUSEL_MEDIA_GROUP,
            ]
        )
        post_media_view = self.device.find(
            resourceIdMatches=media_group, className=ClassName.FRAME_LAYOUT
=======
        post_media_view = self.device.find(
            resourceIdMatches=case_insensitive_re(
                ResourceID.CAROUSEL_MEDIA_GROUP_AND_ZOOMABLE_VIEW_CONTAINER
            )
>>>>>>> e84fdee2
        )

        if click_btn_like:
            like_btn_view = self._getPostLikeButton()
            if not like_btn_view:
                return False
            like_btn_view.click()
        else:
<<<<<<< HEAD

=======
>>>>>>> e84fdee2
            if post_media_view.exists(True):
                post_media_view.double_click()
            else:
                logger.error("Could not find post area to double click")
                return False

        random_sleep()

        return self._isPostLiked()

    def _getListViewLikers(self):
        return self.device.find(
            resourceId=ResourceID.LIST, className=ClassName.LIST_VIEW
        )

    def _getUserCountainer(self):
        return self.device.find(
            resourceId=ResourceID.ROW_USER_CONTAINER_BASE,
            className=ClassName.LINEAR_LAYOUT,
        )

    def _getUserName(self, countainer):
        return countainer.child(
            resourceId=ResourceID.ROW_USER_PRIMARY_NAME,
            className=ClassName.TEXT_VIEW,
<<<<<<< HEAD
        )

    def _isFollowing(self, countainer):
        text = countainer.child(
            resourceId=ResourceID.BUTTON,
            classNameMatches=ClassName.BUTTON_OR_TEXTVIEW_REGEX,
=======
>>>>>>> e84fdee2
        )
        # UIA1 doesn't use .get_text()
        if type(text) != str:
            text = text.get_text()
        return True if text == "Following" or text == "Requested" else False

    def _isFollowing(self, countainer):
        text = countainer.child(
            resourceId=ResourceID.BUTTON,
            classNameMatches=ClassName.BUTTON_OR_TEXTVIEW_REGEX,
        )
        # UIA1 doesn't use .get_text()
        if type(text) != str:
            text = text.get_text()
        return True if text == "Following" or text == "Requested" else False


class PostsGridView:
    def __init__(self, device: DeviceFacade):
        self.device = device

    def scrollDown(self):
        coordinator_layout = self.device.find(
            resourceIdMatches=case_insensitive_re(ResourceID.COORDINATOR_ROOT_LAYOUT)
        )
        if coordinator_layout.exists():
            coordinator_layout.scroll(DeviceFacade.Direction.BOTTOM)
            return True

        return False

    def navigateToPost(self, row, col):
        post_list_view = self.device.find(
            resourceIdMatches=case_insensitive_re(ResourceID.LIST)
        )
        OFFSET = 1  # row with post starts from index 1
        row_view = post_list_view.child(index=row + OFFSET)
        if not row_view.exists():
            return None
        post_view = row_view.child(index=col)
        if not post_view.exists():
            return None
        post_view.click()
        # post_view.click_gone()

        return OpenedPostView(self.device)


class ProfileView(ActionBarView):
    def __init__(self, device: DeviceFacade, is_own_profile=False):
        super().__init__(device)
        self.device = device
        self.is_own_profile = is_own_profile

    def navigateToOptions(self):
        logger.debug("Navigate to Options")
        button = self.action_bar.child(
            descriptionMatches=case_insensitive_re("Options")
        )
        button.click()

        return OptionsView(self.device)

    def _getActionBarTitleBtn(self):
        action_bar = case_insensitive_re(
            [
                ResourceID.TITLE_VIEW,
                ResourceID.ACTION_BAR_TITLE,
                ResourceID.ACTION_BAR_LARGE_TITLE,
                ResourceID.ACTION_BAR_TEXTVIEW_TITLE,
            ]
        )
        bar = self.action_bar.child(
            resourceIdMatches=action_bar, className=ClassName.TEXT_VIEW
        )
        if not bar.exists():
            bar = self.device.find(
                resourceIdMatches=action_bar, className=ClassName.TEXT_VIEW
            )
        return bar

    def getFollowButton(self):
        button_regex = f"{ClassName.BUTTON}|{ClassName.TEXT_VIEW}"
        following_regex = "^Following|^Requested"
        followback_regex = "^Follow Back$"

        following_button = self.device.find(
            classNameMatches=button_regex,
            clickable=True,
            textMatches=following_regex,
        )
        followback_button = self.device.find(
            classNameMatches=button_regex,
            clickable=True,
            textMatches=followback_regex,
        )
        if following_button.exists():
            return following_button, FollowStatus.FOLLOWING

        if followback_button.exists():
            return followback_button, FollowStatus.FOLLOW_BACK

        return None, None

    def getUsername(self, error=True):
        title_view = self._getActionBarTitleBtn()
        if title_view.exists():
            return title_view.get_text()
        if error:
            logger.error("Cannot get username")
        return None

    def _parseCounter(self, text):
        multiplier = 1
        text = text.replace(",", "")
        text = text.replace(".", "")
        if "K" in text:
            text = text.replace("K", "")
            multiplier = 1000
        if "M" in text:
            text = text.replace("M", "")
            multiplier = 1000000
        try:
            count = int(float(text) * multiplier)
        except ValueError:
            logger.error(f"Cannot parse {text}. Probably wrong language ?!")
            raise LanguageNotEnglishException()
        return count

    def _getFollowersTextView(self):
        followers_text_view = self.device.find(
            resourceIdMatches=case_insensitive_re(
                ResourceID.ROW_PROFILE_HEADER_TEXTVIEW_FOLLOWERS_COUNT
            ),
            className=ClassName.TEXT_VIEW,
        )
        return followers_text_view

    def getFollowersCount(self):
        followers = None
        followers_text_view = self._getFollowersTextView()
        if followers_text_view.exists():
            followers_text = followers_text_view.get_text()
            if followers_text:
                followers = self._parseCounter(followers_text)
            else:
                logger.error("Cannot get your followers count text")
        else:
            logger.error("Cannot find your followers count view")

        return followers

    def _getFollowingTextView(self):
        following_text_view = self.device.find(
            resourceIdMatches=case_insensitive_re(
                ResourceID.ROW_PROFILE_HEADER_TEXTVIEW_FOLLOWING_COUNT
            ),
            className=ClassName.TEXT_VIEW,
        )
        return following_text_view

    def getFollowingCount(self):
        following = None
        following_text_view = self._getFollowingTextView()
        if following_text_view.exists():
            following_text = following_text_view.get_text()
            if following_text:
                following = self._parseCounter(following_text)
            else:
                logger.error("Cannot get following count text")
        else:
            logger.error("Cannot find following count view")

        return following

    def getPostsCount(self):
        post_count_view = self.device.find(
            resourceIdMatches=case_insensitive_re(
                ResourceID.ROW_PROFILE_HEADER_TEXTVIEW_POST_COUNT
            ),
            className=ClassName.TEXT_VIEW,
        )
        if post_count_view.exists():
            count = post_count_view.get_text()
            if count is not None:
                return self._parseCounter(count)
            else:
                logger.error("Cannot get posts count text")
                return 0
        else:
            logger.error("Cannot get posts count text")
            return 0

    def count_photo_in_view(self):
        """return rows filled and the number of post in the last row"""
        views = f"({ClassName.RECYCLER_VIEW}|{ClassName.VIEW})"
        grid_post = self.device.find(
            classNameMatches=views, resourceIdMatches=ResourceID.LIST
        )
        if grid_post.exists():  # max 4 rows supported
            for i in range(2, 6):
                lin_layout = grid_post.child(index=i, className=ClassName.LINEAR_LAYOUT)
                if i == 5 or not lin_layout.exists(True):
                    last_index = i - 1
                    last_lin_layout = grid_post.child(index=last_index)
                    for n in range(1, 4):
                        if n == 3 or not last_lin_layout.child(index=n).exists(True):
                            if n == 3:
                                return last_index, 0
                            else:
                                return last_index - 1, n
        else:
            return 0, 0

    def getProfileInfo(self):

        username = self.getUsername()
        followers = self.getFollowersCount()
        following = self.getFollowingCount()

        return username, followers, following

    def getProfileBiography(self):
        biography = self.device.find(
            resourceIdMatches=case_insensitive_re(ResourceID.PROFILE_HEADER_BIO_TEXT),
            className=ClassName.TEXT_VIEW,
        )
        if biography.exists():
            biography_text = biography.get_text()
            # If the biography is very long, blabla text and end with "...more" click the bottom of the text and get the new text
            is_long_bio = re.compile(
                r"{0}$".format("… more"), flags=re.IGNORECASE
            ).search(biography_text)
            if is_long_bio is not None:
                logger.debug('Found "… more" in bio - trying to expand')
<<<<<<< HEAD
                # Clicking the biography is dangerous. Clicking "right" is safest so we can try to avoid hashtags
                biography.click(biography.Location.RIGHT)
                # If we do click a hashtag (VERY possible) - let's back out
                # a short bio is better than no bio
                try:
                    return biography.get_text()
                except:
                    logger.debug(
                        "Can't find biography - did we click a hashtag? Go back."
                    )
                    logger.info("Failed to expand biography - checking short view.")
                    self.device.back()
                    return biography.get_text()
=======
                username = self.getUsername()
                for _ in range(2):
                    # Clicking the biography is dangerous. Clicking "bottomright" is safest so we can try to avoid hashtags and tags
                    biography.click(biography.Location.BOTTOMRIGHT)
                    random_sleep()
                    if username == self.getUsername():
                        return biography.get_text()
                    logger.debug(
                        "We're not in the same page - did we click a hashtag or a tag? Go back."
                    )
                    self.device.back()
                logger.info("Failed to expand biography - checking short view.")
                return biography.get_text()
>>>>>>> e84fdee2
            return biography_text
        return ""

    def getFullName(self):
        full_name_view = self.device.find(
            resourceIdMatches=case_insensitive_re(ResourceID.PROFILE_HEADER_FULL_NAME),
            className=ClassName.TEXT_VIEW,
        )
        if full_name_view.exists():
            fullname_text = full_name_view.get_text()
            if fullname_text is not None:
                return fullname_text
        return ""

    def isPrivateAccount(self):
        private_profile_view = self.device.find(
            resourceIdMatches=case_insensitive_re(
                [
                    ResourceID.PRIVATE_PROFILE_EMPTY_STATE,
                    ResourceID.ROW_PROFILE_HEADER_EMPTY_PROFILE_NOTICE_TITLE,
                    ResourceID.ROW_PROFILE_HEADER_EMPTY_PROFILE_NOTICE_CONTAINER,
                ]
            )
        )
        return private_profile_view.exists(True)

    def isStoryAvailable(self):
        return self.device.find(
            resourceId=ResourceID.REEL_RING,
            className=ClassName.VIEW,
        ).exists()

    def profileImage(self):
        return self.device.find(
            resourceId=ResourceID.ROW_PROFILE_HEADER_IMAGEVIEW,
            className=ClassName.IMAGE_VIEW,
        )

    def navigateToFollowers(self):
        logger.debug("Navigate to Followers")
        followers_button = self.device.find(
            resourceIdMatches=case_insensitive_re(
                ResourceID.ROW_PROFILE_HEADER_FOLLOWERS_CONTAINER
            )
        )
        followers_button.click()

    def swipe_to_fit_posts(self):
        """calculate the right swipe amount necessary to see 12 photos"""
        displayWidth = self.device.get_info()["displayWidth"]
        element_to_swipe_over_obj = self.device.find(
            resourceIdMatches=ResourceID.PROFILE_TABS_CONTAINER
        )
        for _ in range(2):
            if not element_to_swipe_over_obj.exists():
                UniversalActions(self.device)._swipe_points(
                    direction=Direction.DOWN, delta_y=randint(300, 350)
                )
                element_to_swipe_over_obj = self.device.find(
                    resourceIdMatches=ResourceID.PROFILE_TABS_CONTAINER
                )
                continue

            element_to_swipe_over = element_to_swipe_over_obj.get_bounds()["top"]
            try:
                bar_countainer = self.device.find(
                    resourceIdMatches=ResourceID.ACTION_BAR_CONTAINER
                ).get_bounds()["bottom"]

                logger.info("Scrolled down to see more posts.")
                self.device.swipe_points(
                    displayWidth / 2,
                    element_to_swipe_over,
                    displayWidth / 2,
                    bar_countainer,
                )
                return element_to_swipe_over - bar_countainer
            except:
                logger.info("I'm not able to scroll down.")
                return 0
        logger.warning("Maybe a private or empty profile in which check failed.. Skip")
        return -1

    def navigateToPostsTab(self):
        self._navigateToTab(TabBarText.POSTS_CONTENT_DESC)
        return PostsGridView(self.device)

    def navigateToIgtvTab(self):
        self._navigateToTab(TabBarText.IGTV_CONTENT_DESC)
        raise Exception("Not implemented")

    def navigateToReelsTab(self):
        self._navigateToTab(TabBarText.REELS_CONTENT_DESC)
        raise Exception("Not implemented")

    def navigateToEffectsTab(self):
        self._navigateToTab(TabBarText.EFFECTS_CONTENT_DESC)
        raise Exception("Not implemented")

    def navigateToPhotosOfYouTab(self):
        self._navigateToTab(TabBarText.PHOTOS_OF_YOU_CONTENT_DESC)
        raise Exception("Not implemented")

    def _navigateToTab(self, tab: TabBarText):
        tabs_view = self.device.find(
            resourceIdMatches=case_insensitive_re(ResourceID.PROFILE_TAB_LAYOUT),
            className=ClassName.HORIZONTAL_SCROLL_VIEW,
        )
        button = tabs_view.child(
            descriptionMatches=case_insensitive_re(tab),
            resourceIdMatches=case_insensitive_re(ResourceID.PROFILE_TAB_ICON_VIEW),
            className=ClassName.IMAGE_VIEW,
        )

        attempts = 0
        while not button.exists():
            attempts += 1
            self.device.swipe(DeviceFacade.Direction.TOP, scale=0.1)
            if attempts > 2:
                logger.error(f"Cannot navigate to tab '{tab}'")
                save_crash(self.device)
                return

        button.click()

    def _getRecyclerView(self):
        views = f"({ClassName.RECYCLER_VIEW}|{ClassName.VIEW})"

        return self.device.find(classNameMatches=views)


class CurrentStoryView:
    def __init__(self, device: DeviceFacade):
        self.device = device

    def getStoryFrame(self):
        return self.device.find(
            resourceId=ResourceID.REEL_VIEWER_IMAGE_VIEW,
            className=ClassName.FRAME_LAYOUT,
        )

    def getUsername(self):
        reel_viewer_title = self.device.find(
            resourceId=ResourceID.REEL_VIEWER_TITLE,
            className=ClassName.TEXT_VIEW,
        )
        return (
            "" if not reel_viewer_title.exists(True) else reel_viewer_title.get_text()
        )

    def getTimestamp(self):
        reel_viewer_timestamp = self.device.find(
            resourceId=ResourceID.REEL_VIEWER_TIMESTAMP,
            className=ClassName.TEXT_VIEW,
        )
        if reel_viewer_timestamp.exists():
            timestamp = reel_viewer_timestamp.get_text().strip()
            value = int(re.sub("[^0-9]", "", timestamp))
            if timestamp[-1] == "s":
                return datetime.timestamp(
                    datetime.datetime.now() - datetime.timedelta(seconds=value)
                )
            elif timestamp[-1] == "m":
                return datetime.timestamp(
                    datetime.datetime.now() - datetime.timedelta(minutes=value)
                )
            elif timestamp[-1] == "h":
                return datetime.timestamp(
                    datetime.datetime.now() - datetime.timedelta(hours=value)
                )
            else:
                return datetime.timestamp(
                    datetime.datetime.now() - datetime.timedelta(days=value)
                )
        return None


class LanguageNotEnglishException(Exception):
    pass


class UniversalActions:
    def __init__(self, device: DeviceFacade):
        self.device = device

    def _swipe_points(self, direction: Direction, start_point_y=-1, delta_y=450):
        displayWidth = self.device.get_info()["displayWidth"]
        displayHeight = self.device.get_info()["displayHeight"]
        middle_point_x = displayWidth / 2
        if start_point_y == -1:
            start_point_y = displayHeight / 2
        if direction == Direction.UP:
            if start_point_y + delta_y > displayHeight:
                delta = start_point_y + delta_y - displayHeight
                start_point_y = start_point_y - delta
            self.device.swipe_points(
                middle_point_x,
                start_point_y,
                middle_point_x,
                start_point_y + delta_y,
            )
        elif direction == Direction.DOWN:
            if start_point_y - delta_y < 0:
                delta = abs(start_point_y - delta_y)
                start_point_y = start_point_y + delta
            self.device.swipe_points(
                middle_point_x,
                start_point_y,
                middle_point_x,
                start_point_y - delta_y,
            )

    def _reload_page(self):
        logger.info("Reload page")
        UniversalActions(self.device)._swipe_points(direction=Direction.UP)<|MERGE_RESOLUTION|>--- conflicted
+++ resolved
@@ -61,7 +61,6 @@
 class LikeMode(Enum):
     SINGLE_CLICK = auto()
     DOUBLE_CLICK = auto()
-<<<<<<< HEAD
 
 
 class Direction(Enum):
@@ -74,20 +73,6 @@
     GET_NAME = auto()
 
 
-=======
-
-
-class Direction(Enum):
-    UP = auto()
-    DOWN = auto()
-
-
-class Owner(Enum):
-    OPEN = auto()
-    GET_NAME = auto()
-
-
->>>>>>> e84fdee2
 class TabBarView:
     def __init__(self, device: DeviceFacade):
         self.device = device
@@ -252,11 +237,7 @@
         return self.device.find(
             resourceIdMatches=case_insensitive_re(ResourceID.ROW_SEARCH_USER_USERNAME),
             className=ClassName.TEXT_VIEW,
-<<<<<<< HEAD
-            text=username,
-=======
             textMatches=case_insensitive_re(username),
->>>>>>> e84fdee2
         )
 
     def _getHashtagRow(self, hashtag):
@@ -322,22 +303,6 @@
         logger.debug("Search for @" + username)
         search_edit_text = self._getSearchEditText()
         search_edit_text.click()
-<<<<<<< HEAD
-        logger.debug("Close the keyboard")
-        DeviceFacade.back(self.device)
-        random_sleep(1, 2)
-        searched_user_recent = self._getUsernameRow(username)
-        if searched_user_recent.exists(True):
-            searched_user_recent.click()
-        else:
-            search_edit_text.set_text(username)
-            random_sleep(1, 2)
-            username_view = self._getUsernameRow(username)
-            if not username_view.exists():
-                logger.error("Cannot find user @" + username + ".")
-                return None
-            username_view.click()
-=======
         random_sleep(1, 2)
         tabbar_container = self.device.find(
             resourceId=ResourceID.FIXED_TABBAR_TABS_CONTAINER
@@ -376,7 +341,6 @@
             logger.error("Cannot find user @" + username + ".")
             return None
         username_view.click()
->>>>>>> e84fdee2
 
         return ProfileView(self.device, is_own_profile=False)
 
@@ -397,10 +361,6 @@
                 return None
         hashtag_tab.click()
         random_sleep(1, 2)
-<<<<<<< HEAD
-        logger.debug("Close the keyboard")
-        DeviceFacade.back(self.device)
-=======
         tabbar_container = self.device.find(
             resourceId=ResourceID.FIXED_TABBAR_TABS_CONTAINER
         )
@@ -414,7 +374,6 @@
             start_point_y=randint(delta + 10, delta + 150),
             delta_y=randint(50, 100),
         )
->>>>>>> e84fdee2
         random_sleep(1, 2)
         # check if that hashtag already exists in the recent search list -> act as human
         hashtag_view_recent = self._getHashtagRow(hashtag[1:])
@@ -488,7 +447,6 @@
                 zoomable_view_container + 5,
             )
             return True
-<<<<<<< HEAD
 
     def _find_likers_container(self):
         containers_gap = ResourceID.GAP_VIEW_AND_FOOTER_SPACE
@@ -536,55 +494,6 @@
         random_sleep()
         likes_view.click(likes_view.Location.RIGHT)
 
-=======
-
-    def _find_likers_container(self):
-        containers_gap = ResourceID.GAP_VIEW_AND_FOOTER_SPACE
-        gap_view_obj = self.device.find(resourceIdMatches=containers_gap)
-        likes_view = self.device.find(
-            resourceId=ResourceID.ROW_FEED_TEXTVIEW_LIKES,
-            className=ClassName.TEXT_VIEW,
-        )
-        PostsViewList(self.device).swipe_to_fit_posts(SwipeTo.HALF_PHOTO)
-        for _ in range(2):
-            if not likes_view.exists(True):
-                if not gap_view_obj.exists(True):
-                    PostsViewList(self.device).swipe_to_fit_posts(SwipeTo.HALF_PHOTO)
-                else:
-                    return True
-            else:
-                return True
-        return False
-
-    def _check_if_only_one_liker_or_none(self):
-        likes_view = self.device.find(
-            resourceId=ResourceID.ROW_FEED_TEXTVIEW_LIKES,
-            className=ClassName.TEXT_VIEW,
-        )
-        if likes_view.exists(True):
-            likes_view_text = likes_view.get_text()
-            if (
-                likes_view_text[-6:].upper() == "OTHERS"
-                or likes_view_text.upper()[-5:] == "LIKES"
-            ):
-                return False
-            else:
-                logger.info("This post has only 1 liker, skip.")
-                return True
-        else:
-            logger.info("This post has no likers, skip.")
-            return True
-
-    def open_likers_container(self):
-        likes_view = self.device.find(
-            resourceId=ResourceID.ROW_FEED_TEXTVIEW_LIKES,
-            className=ClassName.TEXT_VIEW,
-        )
-        logger.info("Opening post likers.")
-        random_sleep()
-        likes_view.click(likes_view.Location.RIGHT)
-
->>>>>>> e84fdee2
     def _check_if_last_post(self, last_description):
         """check if that post has been just interacted"""
         swiped_a_bit = False
@@ -657,7 +566,6 @@
                 post_owner_obj = self.device.find(
                     resourceIdMatches=(ResourceID.ROW_FEED_PHOTO_PROFILE_NAME)
                 )
-<<<<<<< HEAD
             else:
                 post_owner_clickable = True
                 break
@@ -741,91 +649,6 @@
                 logger.debug("Like is present.")
                 return True
             else:
-=======
-            else:
-                post_owner_clickable = True
-                break
-
-        if not post_owner_clickable:
-            logger.info("Can't find the owner name.")
-            return False
-        if mode == Owner.OPEN:
-            logger.info("Open post owner.")
-            PostsViewList(self.device)._if_action_bar_is_over_obj_swipe(post_owner_obj)
-            post_owner_obj.click()
-            return True
-        elif mode == Owner.GET_NAME:
-            return post_owner_obj.get_text()
-        else:
-            return False
-
-    def _open_likers(self):
-        while True:
-            likes_view = self.device.find(
-                resourceId=ResourceID.ROW_FEED_TEXTVIEW_LIKES,
-                className=ClassName.TEXT_VIEW,
-            )
-            if likes_view.exists(True):
-                likes_view_text = likes_view.get_text()
-                if (
-                    likes_view_text[-6:].upper() == "OTHERS"
-                    or likes_view_text.upper()[-5:] == "LIKES"
-                ):
-                    logger.info("Opening post likers")
-                    random_sleep()
-                    PostsViewList(self.device)._if_action_bar_is_over_obj_swipe(
-                        likes_view
-                    )
-                    likes_view.click(likes_view.Location.RIGHT)
-                    return True
-                else:
-                    logger.info("This post has only 1 liker, skip")
-                    return False
-            else:
-                return False
-
-    def _get_post_owner_name(self):
-        return self.device.find(
-            resourceIdMatches=(ResourceID.ROW_FEED_PHOTO_PROFILE_NAME)
-        ).get_text()
-
-    def _like_in_post_view(self, mode: LikeMode):
-        POST_CONTAINER = ResourceID.CAROUSEL_MEDIA_GROUP_AND_ZOOMABLE_VIEW_CONTAINER
-
-        if mode == LikeMode.DOUBLE_CLICK:
-            logger.info("Double click photo.")
-            _, _, action_bar_bottom = PostsViewList(
-                self.device
-            )._get_action_bar_position()
-            self.device.find(resourceIdMatches=(POST_CONTAINER)).double_click(
-                obj_over=action_bar_bottom
-            )
-        elif mode == LikeMode.SINGLE_CLICK:
-            logger.info("Like photo from button.")
-            self.device.find(resourceIdMatches=ResourceID.ROW_FEED_BUTTON_LIKE).click()
-
-    def _follow_in_post_view(self):
-        logger.info("Follow blogger in place.")
-        self.device.find(resourceIdMatches=(ResourceID.BUTTON)).click()
-
-    def _comment_in_post_view(self):
-        logger.info("Open comments of post.")
-        self.device.find(resourceIdMatches=(ResourceID.ROW_FEED_BUTTON_COMMENT)).click()
-
-    def _check_if_liked(self, first_attemp=True):
-        STR = "Liked"
-        logger.debug("Check if like succeded in post view.")
-        bnt_like_obj = self.device.find(
-            resourceIdMatches=ResourceID.ROW_FEED_BUTTON_LIKE
-        )
-        if bnt_like_obj.exists(True):
-            if self.device.find(descriptionMatches=case_insensitive_re(STR)).exists(
-                True
-            ):
-                logger.debug("Like is present.")
-                return True
-            else:
->>>>>>> e84fdee2
                 logger.debug("Like is not present.")
                 return False
         else:
@@ -875,14 +698,10 @@
     def changeToUsername(self, username):
         action_bar = self.device.find(resourceId=ResourceID.ACTION_BAR_LARGE_TITLE)
         current_profile_name = action_bar.get_text().upper()
-<<<<<<< HEAD
-        if current_profile_name == username.upper():
-=======
         # in private accounts there is little lock which is codec as two spaces (should be \u1F512)
         if current_profile_name == username.upper() or current_profile_name == (
             "  " + username.upper()
         ):
->>>>>>> e84fdee2
             logger.info(
                 f"You are already logged as {username}!",
                 extra={"color": f"{Style.BRIGHT}{Fore.BLUE}"},
@@ -953,15 +772,6 @@
         scroll_to_find: if the like button is not found, scroll a bit down
                         to try to find it. Default: True
         """
-<<<<<<< HEAD
-        media_group = case_insensitive_re(
-            [
-                ResourceID.MEDIA_GROUP,
-                ResourceID.CAROUSEL_MEDIA_GROUP,
-            ]
-        )
-=======
->>>>>>> e84fdee2
         post_view_area = self.device.find(
             resourceIdMatches=case_insensitive_re(ResourceID.LIST)
         )
@@ -972,14 +782,9 @@
             return None
 
         post_media_view = self.device.find(
-<<<<<<< HEAD
-            resourceIdMatches=media_group,
-            className=ClassName.FRAME_LAYOUT,
-=======
             resourceIdMatches=case_insensitive_re(
                 ResourceID.CAROUSEL_MEDIA_GROUP_AND_ZOOMABLE_VIEW_CONTAINER
             )
->>>>>>> e84fdee2
         )
 
         if not post_media_view.exists():
@@ -1045,21 +850,10 @@
         return like_btn_view.get_selected()
 
     def likePost(self, click_btn_like=False):
-<<<<<<< HEAD
-        media_group = case_insensitive_re(
-            [
-                ResourceID.MEDIA_GROUP,
-                ResourceID.CAROUSEL_MEDIA_GROUP,
-            ]
-        )
-        post_media_view = self.device.find(
-            resourceIdMatches=media_group, className=ClassName.FRAME_LAYOUT
-=======
         post_media_view = self.device.find(
             resourceIdMatches=case_insensitive_re(
                 ResourceID.CAROUSEL_MEDIA_GROUP_AND_ZOOMABLE_VIEW_CONTAINER
             )
->>>>>>> e84fdee2
         )
 
         if click_btn_like:
@@ -1068,10 +862,6 @@
                 return False
             like_btn_view.click()
         else:
-<<<<<<< HEAD
-
-=======
->>>>>>> e84fdee2
             if post_media_view.exists(True):
                 post_media_view.double_click()
             else:
@@ -1097,20 +887,7 @@
         return countainer.child(
             resourceId=ResourceID.ROW_USER_PRIMARY_NAME,
             className=ClassName.TEXT_VIEW,
-<<<<<<< HEAD
-        )
-
-    def _isFollowing(self, countainer):
-        text = countainer.child(
-            resourceId=ResourceID.BUTTON,
-            classNameMatches=ClassName.BUTTON_OR_TEXTVIEW_REGEX,
-=======
->>>>>>> e84fdee2
-        )
-        # UIA1 doesn't use .get_text()
-        if type(text) != str:
-            text = text.get_text()
-        return True if text == "Following" or text == "Requested" else False
+        )
 
     def _isFollowing(self, countainer):
         text = countainer.child(
@@ -1341,21 +1118,6 @@
             ).search(biography_text)
             if is_long_bio is not None:
                 logger.debug('Found "… more" in bio - trying to expand')
-<<<<<<< HEAD
-                # Clicking the biography is dangerous. Clicking "right" is safest so we can try to avoid hashtags
-                biography.click(biography.Location.RIGHT)
-                # If we do click a hashtag (VERY possible) - let's back out
-                # a short bio is better than no bio
-                try:
-                    return biography.get_text()
-                except:
-                    logger.debug(
-                        "Can't find biography - did we click a hashtag? Go back."
-                    )
-                    logger.info("Failed to expand biography - checking short view.")
-                    self.device.back()
-                    return biography.get_text()
-=======
                 username = self.getUsername()
                 for _ in range(2):
                     # Clicking the biography is dangerous. Clicking "bottomright" is safest so we can try to avoid hashtags and tags
@@ -1369,7 +1131,6 @@
                     self.device.back()
                 logger.info("Failed to expand biography - checking short view.")
                 return biography.get_text()
->>>>>>> e84fdee2
             return biography_text
         return ""
 
