--- conflicted
+++ resolved
@@ -47,7 +47,7 @@
     NEXT_POST = auto()
 
 
-class Like_mode(Enum):
+class LikeMode(Enum):
     SINGLE_CLICK = auto()
     DOUBLE_CLICK = auto()
 
@@ -384,19 +384,13 @@
                 displayWidth / 2,
                 zoomable_view_container * 0.5,
             )
-<<<<<<< HEAD
-            return True
-        # move type: gab/footer to next post
-        elif swipe == Swipe_to.NEXT_POST:
-=======
         # move type: gap/footer to next post
         elif swipe == SwipeTo.NEXT_POST:
->>>>>>> 18b09a8e
             logger.info("Scroll down to see next post.")
             gap_view_obj = self.device.find(resourceIdMatches=containers_gap)
             if not gap_view_obj.exists(True):
                 logger.debug("Can't find the gap obj, scroll down a little more.")
-                PostsViewList(self.device).swipe_to_fit_posts(Swipe_to.HALF_PHOTO)
+                PostsViewList(self.device).swipe_to_fit_posts(SwipeTo.HALF_PHOTO)
                 gap_view_obj = self.device.find(resourceIdMatches=containers_gap)
             gap_view = gap_view_obj.get_bounds()["top"]
             zoomable_view_container = self.device.find(
@@ -468,14 +462,14 @@
             resourceIdMatches=(ResourceID.ROW_FEED_PHOTO_PROFILE_NAME)
         ).get_text()
 
-    def _like_in_post_view(self, mode: Like_mode):
+    def _like_in_post_view(self, mode: LikeMode):
         POST_CONTAINER = (
             f"{ResourceID.ZOOMABLE_VIEW_CONTAINER}|{ResourceID.CAROUSEL_MEDIA_GROUP}"
         )
-        if mode == Like_mode.DOUBLE_CLICK:
+        if mode == LikeMode.DOUBLE_CLICK:
             logger.info("Double click photo.")
             self.device.find(resourceIdMatches=(POST_CONTAINER)).double_click()
-        elif mode == Like_mode.SINGLE_CLICK:
+        elif mode == LikeMode.SINGLE_CLICK:
             logger.info("Like photo from button.")
             self.device.find(resourceIdMatches=ResourceID.ROW_FEED_BUTTON_LIKE).click()
 
