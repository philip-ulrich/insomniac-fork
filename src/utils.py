import hashlib
import os
import platform
import re
import shutil
from datetime import datetime
from random import randint
from time import sleep

COLOR_HEADER = "\033[95m"
COLOR_OKBLUE = "\033[94m"
COLOR_OKGREEN = "\033[92m"
COLOR_WARNING = "\033[93m"
COLOR_FAIL = "\033[91m"
COLOR_ENDC = "\033[0m"
COLOR_BOLD = "\033[1m"
COLOR_UNDERLINE = "\033[4m"
<<<<<<< HEAD
=======

COPYRIGHT_BLACKLIST = (
    "2a978d696a5bbc8536fe2859a61ee01d86e7a20f",
    "ab1d65a93ec9b6fb90a67dec1ca1480ff71ef725",
)
>>>>>>> 8a5f5993


def get_version():
    stream = os.popen("git describe --tags")
    output = stream.read()
    version_match = re.match("(v\\d+.\\d+.\\d+)", output)
    version = (version_match is None) and "(Work In Progress)" or version_match.group(1)
    stream.close()
    return version


def get_instagram_version():
    stream = os.popen("adb shell dumpsys package com.instagram.android")
    output = stream.read()
    version_match = re.findall("versionName=(\\S+)", output)
    if len(version_match) == 1:
        version = version_match[0]
    else:
        version = "not found"
    stream.close()
    return version


def check_adb_connection(is_device_id_provided):
    stream = os.popen("adb devices")
    output = stream.read()
    devices_count = len(re.findall("device\n", output))
    stream.close()

    is_ok = True
    message = "That's ok."
    if devices_count == 0:
        is_ok = False
        message = "Cannot proceed."
    elif devices_count > 1 and not is_device_id_provided:
        is_ok = False
        message = "Use --device to specify a device."

    print(
        ("" if is_ok else COLOR_FAIL)
        + "Connected devices via adb: "
        + str(devices_count)
        + ". "
        + message
        + COLOR_ENDC
    )
    return is_ok


def random_sleep():
    delay = randint(1, 4)
    print("Sleep for " + str(delay) + (delay == 1 and " second" or " seconds"))
    sleep(delay)


def open_instagram(device_id):
    print("Open Instagram app")
    os.popen(
        "adb"
        + ("" if device_id is None else " -s " + device_id)
        + " shell am start -n com.instagram.android/com.instagram.mainactivity.MainActivity"
    ).close()
    random_sleep()


def close_instagram(device_id):
    print("Close Instagram app")
    os.popen(
        "adb"
        + ("" if device_id is None else " -s " + device_id)
        + " shell am force-stop com.instagram.android"
    ).close()
<<<<<<< HEAD


def random_sleep():
    delay = randint(1, 4)
    print("Sleep for " + str(delay) + (delay == 1 and " second" or " seconds"))
    sleep(delay)


def screen_care():
    System_OS = platform.system()
    print(f"You're on {System_OS}!")
    if "Linux" == System_OS:
        status = os.popen("adb shell dumpsys input_method | grep mInteractive=")
    else:
        status = os.popen("adb shell dumpsys input_method | findstr mInteractive=")

    data = status.read()
    flag = re.search("mInteractive=(true|false)", data)
    if flag is not None:
        if flag.group(1) == "false":
            print("Turning ON device screen")
            os.popen("adb shell input keyevent 26")
    else:
        print("Screen care off")
        print("You're using an emulator!")
=======
>>>>>>> 8a5f5993


def save_crash(device):
    global print_log

    directory_name = "Crash-" + datetime.now().strftime("%Y-%m-%d-%H-%M-%S")
    try:
        os.makedirs("crashes/" + directory_name + "/", exist_ok=False)
    except OSError:
        print(
            COLOR_FAIL + "Directory " + directory_name + " already exists." + COLOR_ENDC
        )
        return

    screenshot_format = ".png" if device.is_old() else ".jpg"
    try:
        device.screenshot(
            "crashes/" + directory_name + "/screenshot" + screenshot_format
        )
    except RuntimeError:
        print(COLOR_FAIL + "Cannot save screenshot." + COLOR_ENDC)

    view_hierarchy_format = ".xml"
    try:
        device.dump_hierarchy(
            "crashes/" + directory_name + "/view_hierarchy" + view_hierarchy_format
        )
    except RuntimeError:
        print(COLOR_FAIL + "Cannot save view hierarchy." + COLOR_ENDC)

    with open("crashes/" + directory_name + "/logs.txt", "w") as outfile:
        outfile.write(print_log)

    shutil.make_archive(
        "crashes/" + directory_name, "zip", "crashes/" + directory_name + "/"
    )
    shutil.rmtree("crashes/" + directory_name + "/")

    print(
        COLOR_OKGREEN
        + 'Crash saved as "crashes/'
        + directory_name
        + '.zip".'
        + COLOR_ENDC
    )
    print(
        COLOR_OKGREEN
        + "Please attach this file if you gonna report the crash at"
        + COLOR_ENDC
    )
<<<<<<< HEAD
    print(
        COLOR_OKGREEN
        + "https://github.com/GramAddict/gramaddict-bot/issues\n"
        + COLOR_ENDC
    )
=======
    print(COLOR_OKGREEN + "https://github.com/alexal1/Insomniac/issues\n" + COLOR_ENDC)
>>>>>>> 8a5f5993


def detect_block(device):
    block_dialog = device.find(
        resourceId="com.instagram.android:id/dialog_root_view",
        className="android.widget.FrameLayout",
    )
    is_blocked = block_dialog.exists()
    if is_blocked:
        print(COLOR_FAIL + "Probably block dialog is shown." + COLOR_ENDC)
        raise ActionBlockedError(
            "Seems that action is blocked. Consider reinstalling Instagram app and be more careful"
            " with limits!"
        )


def print_copyright(username):
<<<<<<< HEAD
    print_timeless(
        "\nIf you like this script and want it to be improved, "
        + COLOR_BOLD
        + "donate please"
        + COLOR_ENDC
        + "."
    )
    print_timeless(COLOR_BOLD + "$3" + COLOR_ENDC + " - support this project")
=======
    if username is None or (
        hashlib.sha1(username.encode("utf-8")).hexdigest() not in COPYRIGHT_BLACKLIST
    ):
        print_timeless(
            "\nIf you like this script and want it to be improved, "
            + COLOR_BOLD
            + "donate please"
            + COLOR_ENDC
            + "."
        )
        print_timeless(COLOR_BOLD + "$3" + COLOR_ENDC + " - support this project")
        print_timeless(COLOR_BOLD + "$10" + COLOR_ENDC + " - unblock extra features")
        print_timeless(
            COLOR_BOLD
            + "$25"
            + COLOR_ENDC
            + " - same as $10 + vote for the next feature"
        )
        print_timeless("https://www.patreon.com/insomniac_bot\n")


def print_blocked_feature(username, feature_name):
    if hashlib.sha1(username.encode("utf-8")).hexdigest() not in COPYRIGHT_BLACKLIST:
        print_timeless(
            COLOR_FAIL
            + "Sorry, "
            + feature_name
            + " is available for Patrons only!"
            + COLOR_ENDC
        )
        print_timeless(
            COLOR_FAIL
            + "Please visit https://www.patreon.com/insomniac_bot\n"
            + COLOR_ENDC
        )
>>>>>>> 8a5f5993


def _print_with_time_decorator(standard_print, print_time):
    def wrapper(*args, **kwargs):
        global print_log
        if print_time:
            time = datetime.now().strftime("%m/%d %H:%M:%S")
            print_log += re.sub(
                r"\[\d+m", "", ("[" + time + "] " + str(*args, **kwargs) + "\n")
            )
            return standard_print("[" + time + "]", *args, **kwargs)
        else:
            print_log += re.sub(r"\[\d+m", "", (str(*args, **kwargs) + "\n"))
            return standard_print(*args, **kwargs)

    return wrapper


def get_value(count, name, default):
    def print_error():
        print(
            COLOR_FAIL
            + name.format(default)
            + f'. Using default value instead of "{count}", because it must be '
            "either a number (e.g. 2) or a range (e.g. 2-4)." + COLOR_ENDC
        )

    parts = count.split("-")
    if len(parts) <= 0:
        value = default
        print_error()
    elif len(parts) == 1:
        try:
            value = int(count)
            print(COLOR_BOLD + name.format(value) + COLOR_ENDC)
        except ValueError:
            value = default
            print_error()
    elif len(parts) == 2:
        try:
            value = randint(int(parts[0]), int(parts[1]))
            print(COLOR_BOLD + name.format(value) + COLOR_ENDC)
        except ValueError:
            value = default
            print_error()
    else:
        value = default
        print_error()
    return value


print_log = ""
print_timeless = _print_with_time_decorator(print, False)
print = _print_with_time_decorator(print, True)


class ActionBlockedError(Exception):
    pass<|MERGE_RESOLUTION|>--- conflicted
+++ resolved
@@ -15,14 +15,6 @@
 COLOR_ENDC = "\033[0m"
 COLOR_BOLD = "\033[1m"
 COLOR_UNDERLINE = "\033[4m"
-<<<<<<< HEAD
-=======
-
-COPYRIGHT_BLACKLIST = (
-    "2a978d696a5bbc8536fe2859a61ee01d86e7a20f",
-    "ab1d65a93ec9b6fb90a67dec1ca1480ff71ef725",
-)
->>>>>>> 8a5f5993
 
 
 def get_version():
@@ -95,7 +87,6 @@
         + ("" if device_id is None else " -s " + device_id)
         + " shell am force-stop com.instagram.android"
     ).close()
-<<<<<<< HEAD
 
 
 def random_sleep():
@@ -121,8 +112,6 @@
     else:
         print("Screen care off")
         print("You're using an emulator!")
-=======
->>>>>>> 8a5f5993
 
 
 def save_crash(device):
@@ -173,15 +162,11 @@
         + "Please attach this file if you gonna report the crash at"
         + COLOR_ENDC
     )
-<<<<<<< HEAD
     print(
         COLOR_OKGREEN
-        + "https://github.com/GramAddict/gramaddict-bot/issues\n"
-        + COLOR_ENDC
-    )
-=======
-    print(COLOR_OKGREEN + "https://github.com/alexal1/Insomniac/issues\n" + COLOR_ENDC)
->>>>>>> 8a5f5993
+        + "https://github.com/GramAddict/bot/issues\n"
+        + COLOR_ENDC
+    )
 
 
 def detect_block(device):
@@ -199,7 +184,6 @@
 
 
 def print_copyright(username):
-<<<<<<< HEAD
     print_timeless(
         "\nIf you like this script and want it to be improved, "
         + COLOR_BOLD
@@ -208,43 +192,6 @@
         + "."
     )
     print_timeless(COLOR_BOLD + "$3" + COLOR_ENDC + " - support this project")
-=======
-    if username is None or (
-        hashlib.sha1(username.encode("utf-8")).hexdigest() not in COPYRIGHT_BLACKLIST
-    ):
-        print_timeless(
-            "\nIf you like this script and want it to be improved, "
-            + COLOR_BOLD
-            + "donate please"
-            + COLOR_ENDC
-            + "."
-        )
-        print_timeless(COLOR_BOLD + "$3" + COLOR_ENDC + " - support this project")
-        print_timeless(COLOR_BOLD + "$10" + COLOR_ENDC + " - unblock extra features")
-        print_timeless(
-            COLOR_BOLD
-            + "$25"
-            + COLOR_ENDC
-            + " - same as $10 + vote for the next feature"
-        )
-        print_timeless("https://www.patreon.com/insomniac_bot\n")
-
-
-def print_blocked_feature(username, feature_name):
-    if hashlib.sha1(username.encode("utf-8")).hexdigest() not in COPYRIGHT_BLACKLIST:
-        print_timeless(
-            COLOR_FAIL
-            + "Sorry, "
-            + feature_name
-            + " is available for Patrons only!"
-            + COLOR_ENDC
-        )
-        print_timeless(
-            COLOR_FAIL
-            + "Please visit https://www.patreon.com/insomniac_bot\n"
-            + COLOR_ENDC
-        )
->>>>>>> 8a5f5993
 
 
 def _print_with_time_decorator(standard_print, print_time):
