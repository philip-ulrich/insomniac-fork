--- conflicted
+++ resolved
@@ -4,11 +4,7 @@
     long_description = readme.read()
 setuptools.setup(
     name="gramaddict",
-<<<<<<< HEAD
-    version="2.0.0",
-=======
-    version="2.0.1",
->>>>>>> e1d05c50
+    version="2.0.2",
     author="GramAddict Team",
     author_email="maintainers@gramaddict.org",
     description="Completely free and open source human-like Instagram bot. Powered by UIAutomator2 and compatible with basically any android device that can run instagram - real or emulated.",
