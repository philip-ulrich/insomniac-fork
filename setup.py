--- conflicted
+++ resolved
@@ -6,11 +6,7 @@
     long_description = readme.read()
 setuptools.setup(
     name="gramaddict",
-<<<<<<< HEAD
-    version="2.0.2",
-=======
     version=cur_version,
->>>>>>> 27a47b21
     author="GramAddict Team",
     author_email="maintainers@gramaddict.org",
     description="Completely free and open source human-like Instagram bot. Powered by UIAutomator2 and compatible with basically any android device that can run instagram - real or emulated.",
